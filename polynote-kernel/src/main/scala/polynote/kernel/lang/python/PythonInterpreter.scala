package polynote.kernel.lang
package python

import java.io.File
import java.util.concurrent.{Callable, ExecutorService, Executors, ThreadFactory}

import cats.effect.internals.IOContextShift
import cats.effect.{ContextShift, IO}
import fs2.Stream
import fs2.concurrent.{Enqueue, Queue}
import jep.python.{PyCallable, PyObject}
import jep.{Jep, JepConfig}
import polynote.kernel.PolyKernel.EnqueueSome
import polynote.kernel._
import polynote.kernel.util.{Publish, ReadySignal, RuntimeSymbolTable}
import polynote.messages.{CellID, ShortString, TinyList, TinyString}

import scala.collection.JavaConverters._
import scala.concurrent.ExecutionContext

class PythonInterpreter(val symbolTable: RuntimeSymbolTable) extends LanguageInterpreter[IO] {
  import symbolTable.kernelContext
  import kernelContext.global

  val predefCode: Option[String] = None

  override def shutdown(): IO[Unit] = shutdownSignal.complete.flatMap(_ => withJep(jep.close()))

  override def init(): IO[Unit] = {
    implicit val s: ContextShift[IO] = listenerShift

      // note: leaving old TODOs in case they might still be useful?
      // TODO: The downside of doing this eagerly is that Python code won't forbid using symbols defined in later cells.
      //       Should that be fixed? Maybe we could build a new locals dict during runCode?
      // TODO: Can there be some special treatment for function values to make them Callable in python?
      // TODO: Instead of doing this, can we somehow just make the symbol table a Python scope?

    // watch for new symbols and push 'em to Jep
    symbolTable.subscribe(Option(this)) {
      value => withJep {
        value.value match {
          case polynote.runtime.Runtime => // pass (already handled above)
          case _ =>
            jep.set(value.name, value.value)
        }
      }
    }.interruptWhen(shutdownSignal()).compile.drain.unsafeRunAsyncAndForget()

    // make sure to grab any symbols that have already been created
    withJep {
      val terms = symbolTable.currentTerms
      terms.foreach {
        value =>
          value.value match {
            case polynote.runtime.Runtime =>
              // hijack the kernel and wrap it in a pyobject so we can set the display
              // we need to do this because it looks like jep doesn't handle the Runtime.display object properly
              // (maybe because it doesn't fully support Scala).
              // we need to create a new Python class that proxies the runtime object so that we can use
              // grab it as a PyObject from jep. We need a PyObject so we can use setAttr.
              // Then we can set the `display` attribute to the display object ourselves.
              jep.set("__kernel_ref", polynote.runtime.Runtime)
              jep.eval(
                """
                  |class KernelProxy(object):
                  |    def __init__(self, ref):
                  |        self.ref = ref
                  |
                  |    def __getattr__(self, name):
                  |        return getattr(self.ref, name)
                """.stripMargin.trim)
              jep.eval("kernel = KernelProxy(__kernel_ref)")
              val pykernel = jep.getValue("kernel", classOf[PyObject])
              pykernel.setAttr("display", polynote.runtime.Runtime.display)
              jep.eval("del kernel")
              jep.set("kernel", pykernel)
              jep.eval("del __kernel_ref")
            case _ =>
              jep.set(value.name, value.value)
          }
      }
    }
  }

  private def newSingleThread(name: String): ExecutorService = Executors.newSingleThreadExecutor {
    new ThreadFactory {
      def newThread(r: Runnable): Thread = {
        val thread = new Thread(r)
        thread.setDaemon(true)
        thread.setName(name)
        thread
      }
    }
  }

  private val jepExecutor = newSingleThread("JEP execution thread")
  private val externalListener = newSingleThread("Python symbol listener")

  private val executionContext = ExecutionContext.fromExecutor(jepExecutor)

  private val shift: ContextShift[IO] = IO.contextShift(executionContext)
  private val listenerShift: ContextShift[IO] = IO.contextShift(ExecutionContext.fromExecutor(externalListener))

  def withJep[T](t: => T): IO[T] = shift.evalOn(executionContext)(IO.delay(t))

  private val jep = jepExecutor.submit {
    new Callable[Jep] {
      def call(): Jep = {
        val jep = new Jep(new JepConfig().addSharedModules("numpy").setInteractive(false))
//        jep.eval(
//          """def __polynote_export_value__(d, k):
//            |  globals().update({ "__polynote_exported__": d[k] })
//          """.stripMargin)
        jep
      }
    }
  }.get()

  private val shutdownSignal = ReadySignal()(listenerShift)

  // TODO: This is kind of a slow way to do this conversion, as it will result in a lot of JNI calls, but it is
  //       necessary to work around https://github.com/ninia/jep/issues/43 until that gets resolved. We don't want
  //       anything being converted to String except Strings. It's further complicated by the lack of being able to
  //       force PyObject return for invoke(), so there is some python-side stuff that we have to do.
  private def convertPythonValue(jep: Jep, value: PyObject): Any = {

    def convertPythonDict(dict: PyObject): Map[String, Any] = {
      val keys = jep.invoke("__builtins__.dict.keys", dict).asInstanceOf[java.util.List[String]].asScala.toSeq
      keys.map {
        key =>
          jep.invoke("__polynote_export_value__", dict, key)
          key -> convertPythonValue(jep, jep.getValue("__polynote_exported__", classOf[PyObject]))
      }.toMap
    }

    val typStr = jep.invoke("__builtins__.type", value).asInstanceOf[PyCallable].getAttr("__name__").asInstanceOf[String]
    typStr match {
      case "dict" =>
    }
  }

  override def runCode(
    cell: CellID,
    visibleSymbols: Seq[Decl],
    previousCells: Seq[CellID],
    code: String
  ): IO[Stream[IO, Result]] = if (code.trim().isEmpty) IO.pure(Stream.empty) else {
    val run = new global.Run()
    val cellName = s"Cell$cell"
    global.newCompilationUnit("", cellName)

    val shiftEffect = IO.ioConcurrentEffect(shift) // TODO: we can also create an implicit shift instead of doing this, which is better?
    Queue.unbounded[IO, Option[Result]](shiftEffect).flatMap { maybeResultQ =>

      val resultQ = new EnqueueSome(maybeResultQ)

      val stdout = new PythonDisplayHook(resultQ)


      withJep {

        jep.set("__polynote_displayhook__", stdout)
        jep.eval("import sys\n")
        jep.eval("import ast\n")
        jep.eval("sys.displayhook = __polynote_displayhook__.output\n")
        jep.eval("sys.stdout = __polynote_displayhook__\n")
        jep.eval("__polynote_locals__ = {}\n")
        jep.set("__polynote_code__", code)
        jep.set("__polynote_cell__", cellName)

        // all of this parsing is just so if the last statement is an expression, we can print the value like the repl does
        // TODO: should probably just use ipython to evaluate it instead
        jep.eval("__polynote_parsed__ = ast.parse(__polynote_code__, __polynote_cell__, 'exec').body\n")
        val numStats = jep.getValue("len(__polynote_parsed__)", classOf[java.lang.Long])

        if (numStats > 0) {
          jep.eval("__polynote_last__ = __polynote_parsed__[-1]")
          val lastIsExpr = jep.getValue("isinstance(__polynote_last__, ast.Expr)", classOf[java.lang.Boolean])

          val resultName = "Out"
          val maybeModifiedCode = if (lastIsExpr) {
            val lastLine = jep.getValue("__polynote_last__.lineno", classOf[java.lang.Integer]) - 1
            val (prevCode, lastCode) = code.linesWithSeparators.toSeq.splitAt(lastLine)

<<<<<<< HEAD
        jep.set("__polynote_code__", maybeModifiedCode)
        kernelContext.runInterruptible {
          jep.eval("exec(__polynote_code__, None, __polynote_locals__)\n")
        }
        jep.eval("globals().update(__polynote_locals__)")
        val newDecls = jep.getValue("list(__polynote_locals__.keys())", classOf[java.util.List[String]]).asScala.toList
=======
            (prevCode ++ s"$resultName = (${lastCode.mkString})\n").mkString
          } else code
>>>>>>> 3da69066

          jep.set("__polynote_code__", maybeModifiedCode)
          jep.eval("exec(__polynote_code__, None, __polynote_locals__)\n")
          jep.eval("globals().update(__polynote_locals__)")
          val newDecls = jep.getValue("list(__polynote_locals__.keys())", classOf[java.util.List[String]]).asScala.toList


          getPyResults(newDecls, cell).filterNot(_._2.value == null).values
        } else Nil
      }.flatMap { resultSymbols =>

        for {
          // send all symbols to resultQ
          _ <- Stream.emits(resultSymbols.toSeq).to(resultQ.enqueue).compile.drain
          // make sure to flush stdout
          _ <- IO(stdout.flush())
        } yield {

          // resultQ will be in this approximate order (not that it should matter I hope):
          //    1. stdout while running the cell
          //    2. The symbols defined in the cell
          //    3. The final output (if any) of the cell
          //    4. Anything that might come out of stdout being flushed (probably nothing)
          maybeResultQ.dequeue.unNoneTerminate
        }
      }.guarantee(maybeResultQ.enqueue1(None))
    }
  }

  def getPyResults(decls: Seq[String], sourceCellId: CellID): Map[String, ResultValue] = {
    decls.map {
      name => name -> {
        getPyResult(name) match {
          case (value, Some(typ)) =>
            ResultValue(kernelContext, name, typ, value, sourceCellId)
          case (value, _) =>
            ResultValue(kernelContext, name, value, sourceCellId)
        }
      }
    }.toMap
  }

  def getPyResult(accessor: String): (Any, Option[global.Type]) = {
    val resultType = jep.getValue(s"type($accessor).__name__", classOf[String])
    import global.{typeOf, weakTypeOf}
    resultType match {
      case "int" => jep.getValue(accessor, classOf[java.lang.Number]).longValue() -> Some(typeOf[Long])
      case "float" => jep.getValue(accessor, classOf[java.lang.Number]).doubleValue() -> Some(typeOf[Double])
      case "str" => jep.getValue(accessor, classOf[String]) -> Some(typeOf[String])
      case "bool" => jep.getValue(accessor, classOf[java.lang.Boolean]).booleanValue() -> Some(typeOf[Boolean])
      case "tuple" => getPyResult(s"list($accessor)")
      case "dict" =>
        val keys = getPyResult(s"list($accessor.keys())")._1.asInstanceOf[List[Any]]
        val values = getPyResult(s"list($accessor.values())")._1.asInstanceOf[List[Any]]
        keys.zip(values).toMap -> Some(typeOf[Map[Any, Any]])
      case "list" =>
        val numElements = jep.getValue(s"len($accessor)", classOf[java.lang.Number]).longValue()
        val (elems, types) = (0L until numElements).map(n => getPyResult(s"$accessor[$n]")).toList.unzip

        val listType = global.ask {
          () =>
            val lubType = types.flatten.toList match {
              case Nil      => typeOf[Any]
              case typeList => try global.lub(typeList) catch {
                case err: Throwable => typeOf[Any]
              }
            }
            global.appliedType(typeOf[List[Any]].typeConstructor, lubType)
        }

        elems -> Some(listType)
      case "PyJObject" =>
        jep.getValue(accessor) -> Some(typeOf[AnyRef])
      case _ =>
        jep.getValue(accessor, classOf[PyObject]) -> Some(typeOf[PyObject])
    }
  }

  override def completionsAt(
    cell: CellID,
    visibleSymbols: Seq[Decl],
    previousCells: Seq[CellID],
    code: String,
    pos: Int
  ): IO[List[Completion]] = withJep {
      val (line, col) = {
        val iter = code.linesWithSeparators
        var p = 0
        var l = 0
        var c = 0
        while (p < pos && iter.hasNext) {
          val line = iter.next()
          l += 1
          c = line.length()
          p = p + c
          if (p > pos) {
            c = line.length - (p - pos)
          } else if (p == pos && iter.hasNext) {
            l += 1
            c = 0
          }
        }
        (l, c)
      }
      jep.set("__polynote_code__", code)
      jep.eval("import jedi")
      jep.eval(s"__polynote_cmp__ = jedi.Interpreter(__polynote_code__, [globals(), locals()], line=$line, column=$col).completions()")
      // If this comes back as a List, Jep will mash all the elements to strings. So gotta use it as a PyObject. Hope that gets fixed!
      // TODO: will need some reusable PyObject wrappings anyway
      jep.getValue("__polynote_cmp__", classOf[Array[PyObject]]).map {
        obj =>
          val name = obj.getAttr("name", classOf[String])
          val typ = obj.getAttr("type", classOf[String])
          val params = if (typ != "function") Nil else List(
            TinyList(
              obj.getAttr("params", classOf[Array[PyObject]]).map {
                paramObj =>
                  TinyString(paramObj.getAttr("name", classOf[String])) -> ShortString("")
              }.toList
            )
          )

          val completionType = typ match {
            case "module" => CompletionType.Module
            case "function" => CompletionType.Method
            case "instance" => CompletionType.Term
            case "class" => CompletionType.ClassType
            case "keyword" => CompletionType.Keyword
            case "statement" => CompletionType.Term
            case _ => CompletionType.Unknown
          }
          Completion(name, Nil, params, ShortString(""), completionType)
      }.toList
  }

  // TODO: can parameter hints be implemented for python?
  override def parametersAt(
    cell: CellID,
    visibleSymbols: Seq[Decl],
    previousCells: Seq[CellID],
    code: String,
    pos: Int
  ): IO[Option[Signatures]] = IO.pure(None)

}

object PythonInterpreter {
  class Factory extends LanguageInterpreter.Factory[IO] {
    override val languageName: String = "Python"
    override def apply(dependencies: List[(String, File)], symbolTable: RuntimeSymbolTable): PythonInterpreter =
      new PythonInterpreter(symbolTable)
  }

  def factory(): Factory = new Factory()

}

class PythonDisplayHook(out: Enqueue[IO, Result]) {
  private var current = ""
  def output(str: String): Unit =
    if (str != null && str.nonEmpty)
      out.enqueue1(Output("text/plain; rel=stdout", str)).unsafeRunSync() // TODO: probably should do better than this

  def write(str: String): Unit = synchronized {
    current = current + str
    if (str contains '\n') {
      val lines = current.split('\n')
      output(lines.dropRight(1).mkString("\n"))
      current = lines.last
    }
  }

  def flush(): Unit = synchronized {
    if (current != "")
      output(current)
    current = ""
  }
}<|MERGE_RESOLUTION|>--- conflicted
+++ resolved
@@ -182,20 +182,13 @@
             val lastLine = jep.getValue("__polynote_last__.lineno", classOf[java.lang.Integer]) - 1
             val (prevCode, lastCode) = code.linesWithSeparators.toSeq.splitAt(lastLine)
 
-<<<<<<< HEAD
-        jep.set("__polynote_code__", maybeModifiedCode)
-        kernelContext.runInterruptible {
-          jep.eval("exec(__polynote_code__, None, __polynote_locals__)\n")
-        }
-        jep.eval("globals().update(__polynote_locals__)")
-        val newDecls = jep.getValue("list(__polynote_locals__.keys())", classOf[java.util.List[String]]).asScala.toList
-=======
             (prevCode ++ s"$resultName = (${lastCode.mkString})\n").mkString
           } else code
->>>>>>> 3da69066
 
           jep.set("__polynote_code__", maybeModifiedCode)
-          jep.eval("exec(__polynote_code__, None, __polynote_locals__)\n")
+          kernelContext.runInterruptible {
+            jep.eval("exec(__polynote_code__, None, __polynote_locals__)\n")
+          }
           jep.eval("globals().update(__polynote_locals__)")
           val newDecls = jep.getValue("list(__polynote_locals__.keys())", classOf[java.util.List[String]]).asScala.toList
 
