import {blockquote, button, div, dropdown, h4, iconButton, img, span, tag, TagElement} from "../../tags";
import {NotebookMessageDispatcher,} from "../../../messaging/dispatcher";
import {
    clearArray,
    Disposable,
    EditString,
    editString,
    ImmediateDisposable,
    moveArrayValue,
    removeFromArray,
    SetValue,
    setValue,
    StateHandler,
    StateView,
    UpdateLike,
    updateProperty,
    UpdateResult,
} from "../../../state";
import * as monaco from "monaco-editor";
import {
    editor,
    IKeyboardEvent,
    IPosition,
    IRange,
    languages,
    MarkerSeverity,
    Range,
    SelectionDirection
} from "monaco-editor";
// @ts-ignore (ignore use of non-public monaco api)
import {StandardKeyboardEvent} from 'monaco-editor/esm/vs/base/browser/keyboardEvent.js';
import {
    ClientResult,
    CompileErrors,
    ExecutionInfo,
    KernelReport,
    MIMEClientResult,
    Output,
    Position,
    PosRange,
    ResultValue,
    RuntimeError
} from "../../../data/result";
import {CellMetadata} from "../../../data/data";
import {FoldingController} from "../../input/monaco/extensions";
import {ContentEdit, Delete, diffEdits, Insert} from "../../../data/content_edit";
import {
    displayContent,
    displayData,
    displaySchema,
    mimeEl,
    MIMEElement,
    parseContentType,
    prettyDuration
} from "../../display/display_content";
import match, {matchS, purematch} from "../../../util/match";
import {CommentHandler} from "./comment";
import {RichTextEditor} from "../../input/text_editor";
import {DataRepr, MIMERepr, StreamingDataRepr, StringRepr} from "../../../data/value_repr";
import {DataReader} from "../../../data/codec";
import {StructType} from "../../../data/data_type";
import {FaviconHandler} from "../../../notification/favicon_handler";
import {NotificationHandler} from "../../../notification/notifications";
import {VimStatus} from "./vim_status";
import {availableResultValues, cellContext, ClientInterpreters} from "../../../interpreter/client_interpreter";
import {ErrorEl, getErrorLine} from "../../display/error";
import {Error, TaskInfo, TaskStatus} from "../../../data/messages";
import {collect, collectInstances, deepCopy, deepEquals, findInstance, linePosAt} from "../../../util/helpers";
import {
    CellPresenceState,
    CellState,
    CompletionHint,
    NotebookStateHandler,
    SignatureHint
} from "../../../state/notebook_state";
import {ServerStateHandler} from "../../../state/server_state";
import {isViz, parseMaybeViz, saveViz, Viz, VizSelector} from "../../input/viz_selector";
import {VegaClientResult, VizInterpreter} from "../../../interpreter/vega_interpreter";
import IStandaloneCodeEditor = editor.IStandaloneCodeEditor;
import CompletionList = languages.CompletionList;
import SignatureHelp = languages.SignatureHelp;
import SignatureHelpResult = languages.SignatureHelpResult;
import IModelContentChangedEvent = editor.IModelContentChangedEvent;
import IIdentifiedSingleEditOperation = editor.IIdentifiedSingleEditOperation;
import TrackedRangeStickiness = editor.TrackedRangeStickiness;
import IMarkerData = editor.IMarkerData;
import {UserPreferencesHandler} from "../../../state/preferences";
import {plotToVegaCode, validatePlot} from "../../input/plot_selector";
import {Main} from "../../../main";


export type CodeCellModel = editor.ITextModel & {
    requestCompletion(pos: number): Promise<CompletionList>,
    requestSignatureHelp(pos: number): Promise<SignatureHelpResult>
};

class CellDragHandle extends ImmediateDisposable {
    private onRelease?: () => void;
    readonly el: TagElement<'div'>;
    private placeholderEl?: TagElement<'div'>;
    private draggingEl?: HTMLElement;
    private _disabled: boolean = false;
    private scrollInterval: number = 0;

    constructor(parent: CellContainer, notifyMoved: (after: string | null) => Promise<void>) {
        super(() => {
            if (this.onRelease) {
                this.onRelease();
            }
            if (this.el.parentNode) {
                this.el.parentNode.removeChild(this.el);
            }
            this.el.removeEventListener('mousedown', onDragStart);
        });
        this.disposeWith(parent);

        let initialDragY = 0;
        let initialDragX = 0;
        let initialY = 0;
        let currentMouseY = 0;
        let initialScroll = 0;
        let animFrame = 0;
        let initialPrev: Element | null | undefined = undefined;
        let bounds: DOMRect = new DOMRect(0, 0, 0, 0);

        const getCellAtPoint: (x: number, y: number) => (HTMLElement | undefined) = (x, y) => {
            const el = document.elementsFromPoint(x, y)
                .filter(el => el !== this.draggingEl && el.classList.contains('cell-and-divider'))[0];
            if (el)
                return el as HTMLElement;
            return undefined;
        }

        const reposition = () => {
            const dY = currentMouseY - initialDragY;
            const draggingEl = this.draggingEl!;

            if (animFrame) {
                window.cancelAnimationFrame(animFrame);
            }
            animFrame = window.requestAnimationFrame(() => {
                animFrame = 0;
                draggingEl.style.top = (initialY + dY) + (draggingEl.parentElement!.scrollTop - initialScroll) + 'px';
            });
        }

        const movePlaceholder = () => {
            const placeholder = this.placeholderEl!;
            const draggingOver = getCellAtPoint(initialDragX, currentMouseY);
            if (draggingOver) {
                const scrollTop = placeholder.parentElement!.scrollTop;
                const dims = draggingOver.getBoundingClientRect();
                const mid = dims.y + (dims.height / 2);
                const next = currentMouseY < mid ? draggingOver : draggingOver.nextElementSibling;
                if (placeholder.nextSibling !== next) {
                    placeholder.parentElement!.insertBefore(placeholder, next);
                    if (placeholder.offsetTop < scrollTop || placeholder.offsetTop + placeholder.offsetHeight > scrollTop + bounds.height) {
                        placeholder.scrollIntoView();
                    }
                }
            }
        }

        const onMove = (evt: MouseEvent) => {
            evt.preventDefault();
            currentMouseY = evt.clientY;
            reposition();
            movePlaceholder();
        }

        const startScrolling = () => {
            if (!this.scrollInterval) {
                this.scrollInterval = window.setInterval(() => {
                    const scrollTop = parent.el.parentElement!.scrollTop;
                    const scrollUpAmount = bounds.y + 40 - currentMouseY;
                    const scrollDownAmount = currentMouseY - bounds.bottom + 40;
                    if (scrollUpAmount > 0 && parent.el.offsetTop < scrollTop) {
                        parent.el.parentElement!.scrollBy(0, -scrollUpAmount);
                    } else if (scrollDownAmount > 0 && parent.el.offsetTop + parent.el.offsetHeight > scrollTop + bounds.height) {
                        parent.el.parentElement!.scrollBy(0, scrollDownAmount);
                    }
                }, 40)
            }
        }

        const stopScrolling = () => {
            if (this.scrollInterval) {
                window.clearInterval(this.scrollInterval);
                this.scrollInterval = 0;
            }
        }

        const removeListeners = () => {
            stopScrolling();
            window.removeEventListener("mousemove", onMove);
            window.removeEventListener("mouseup", onRelease);
            window.removeEventListener("blur", onRelease);
        }

        const onRelease = () => {
            removeListeners();
            const placeholder = this.placeholderEl!;
            const draggingEl = this.draggingEl!;
            draggingEl.parentElement!.removeEventListener('scroll', reposition);
            const newPrev = placeholder.previousElementSibling === draggingEl ? draggingEl.previousElementSibling : placeholder.previousElementSibling;
            placeholder.parentNode!.removeChild(placeholder);

            const notified = newPrev !== initialPrev ? notifyMoved(newPrev?.getAttribute('data-cellid') ?? null) : Promise.resolve();
            notified.then(() => {
                draggingEl.classList.remove('dragging');
                draggingEl.style.top = '';
                draggingEl.style.left = '';
                draggingEl.style.width = '';
            });

            this.draggingEl = undefined;
            this.placeholderEl = undefined;
            this.onRelease = undefined;
        }

        const onDragStart = (evt: MouseEvent) => {
            if (evt.button !== 0)   // only the main mouse button
                return;
            evt.preventDefault();
            startScrolling();
            if (this.disabled || evt.button !== 0) {
                return;
            }
            initialDragX = evt.clientX + 40;
            initialDragY = evt.clientY;
            window.addEventListener("mousemove", onMove);
            window.addEventListener("mouseup", onRelease);
            window.addEventListener("blur", onRelease);
            this.onRelease = onRelease;
            const draggingEl = this.draggingEl = parent.el;
            draggingEl.parentElement!.addEventListener('scroll', reposition);
            bounds = draggingEl.parentElement!.getBoundingClientRect();
            initialScroll = draggingEl.parentElement!.scrollTop;
            initialPrev = draggingEl.previousElementSibling;
            initialY = draggingEl.offsetTop;
            this.placeholderEl = div(['cell-drag-placeholder'], []);
            this.placeholderEl.style.height = draggingEl.offsetHeight + 'px';
            draggingEl.style.top = draggingEl.offsetTop + 'px';
            draggingEl.style.left = draggingEl.offsetLeft + 'px';
            draggingEl.style.width = draggingEl.offsetWidth + 'px';
            draggingEl.classList.add('dragging');
            draggingEl.parentElement!.insertBefore(this.placeholderEl, draggingEl);
        }

        this.el = div(['cell-dragger'], [div(['inner'], [])]);
        this.el.addEventListener('mousedown', onDragStart);

    }

    get disabled(): boolean {
        return this._disabled;
    }

    set disabled(disabled: boolean) {
        if (disabled === this.disabled)
            return;
        this._disabled = disabled;
        if (disabled) {
            this.el.classList.add("disabled");
        } else {
            this.el.classList.remove("disabled");
        }
    }
}

export class CellContainer extends Disposable {
    readonly el: TagElement<"div">;
    private readonly cellId: string;

    private _cell: Cell;

    get cell(): Cell {
        return this._cell;
    }

    private path: string;
    private cellState: StateHandler<CellState>;

    constructor(
        newCellDivider: TagElement<'div'>,
        private dispatcher: NotebookMessageDispatcher,
        private notebookState: NotebookStateHandler,
        state: StateHandler<CellState>
    ) {
        super()
        const cellState = this.cellState = state.fork(this);
        const id = cellState.state.id;
        this.cellId = `Cell${id}`;
        this._cell = this.cellFor(cellState.state.language);
        this.path = notebookState.state.path;

        const dragHandle = new CellDragHandle(
            this,
            newPrev => notebookState.updateAsync(state => {
                const myIndex = state.cellOrder.indexOf(id);
                if (newPrev) {
                    const newIndex = state.cellOrder.indexOf(parseInt(newPrev, 10));
                    return {
                        cellOrder: moveArrayValue(myIndex, Math.max(newIndex < myIndex ? newIndex + 1 : newIndex, 0))
                    }
                } else {
                    return {
                        cellOrder: moveArrayValue(myIndex, 0)
                    }
                }

            }, this, 'cellOrder').then(() => {})
        );

        cellState.addObserver(state => {
            dragHandle.disabled = state.running || state.queued;
        })

        this.el = div(['cell-and-divider'], [
            div(['cell-component'], [dragHandle, this._cell.el]),
            newCellDivider
        ]).dataAttr('data-cellid', id.toString());

<<<<<<< HEAD
        this.el.mousedown(evt => this.cell.doSelect());
=======
        this.el.click(evt => this._cell.doSelect());
>>>>>>> 68046d8c
        cellState.view("language").addObserver((newLang, updateResult) => {
            // Need to create a whole new cell if the language switches between code and text
            if (updateResult.oldValue && (updateResult.oldValue === "text" || newLang === "text")) {
                const newCell = this.cellFor(newLang)
                newCell.replace(this._cell).then(cell => {
                    this._cell = cell
                    this.layout()
                })
            }
        });

        ServerStateHandler.view("connectionStatus").addObserver(currentStatus => {
            if (currentStatus === "disconnected") {
                this._cell.setDisabled(true)
            } else {
                this._cell.setDisabled(false)
            }
        }).disposeWith(this)

        this.disposeWith(cellState)
    }

    private cellFor(lang: string) {
        switch (lang) {
            case "text":
                return new TextCell(this.dispatcher, this.notebookState, this.cellState);
            case "viz":
                return new VizCell(this.dispatcher, this.notebookState, this.cellState);
            default:
                return new CodeCell(this.dispatcher, this.notebookState, this.cellState);
        }
    }

    layout(width?: number): boolean {
        return this._cell.layout(width)
    }

    delete() {
        this.cellState.dispose()
        this._cell.delete()
    }
}

export interface HotkeyInfo {
    key: string,
    description: string,
    hide?: boolean,
    vimOnly?: boolean
}

export const cellHotkeys: Record<string, HotkeyInfo> = {
    [monaco.KeyCode.UpArrow]: {key: "MoveUp", description: "Move to previous cell."},
    [monaco.KeyCode.DownArrow]: {key: "MoveDown", description: "Move to next cell. If there is no cell below, create it."},
    [monaco.KeyMod.Shift | monaco.KeyCode.Enter]: {key: "RunAndSelectNext", description: "Run cell and select the next cell. If there is no cell, create one."},
    [monaco.KeyMod.Shift | monaco.KeyMod.CtrlCmd | monaco.KeyCode.Enter]: {key: "RunAndInsertBelow", description: "Run cell and insert a new cell below it."},
    [monaco.KeyMod.CtrlCmd | monaco.KeyCode.PageUp]: {key: "SelectPrevious", description: "Move to previous."},
    [monaco.KeyMod.CtrlCmd | monaco.KeyCode.PageDown]: {key: "SelectNext", description: "Move to next cell. If there is no cell below, create it."},
    [monaco.KeyMod.WinCtrl | monaco.KeyMod.Alt | monaco.KeyCode.KEY_A]: {key: "InsertAbove", description: "Insert a cell above this cell"},
    [monaco.KeyMod.WinCtrl | monaco.KeyMod.Alt | monaco.KeyCode.KEY_B]: {key: "InsertBelow", description: "Insert a cell below this cell"},
    [monaco.KeyMod.WinCtrl | monaco.KeyMod.Alt | monaco.KeyCode.KEY_D]: {key: "Delete", description: "Delete this cell"},
    [monaco.KeyMod.Shift | monaco.KeyCode.F10]: {key: "RunAll", description: "Run all cells."},
    [monaco.KeyMod.CtrlCmd | monaco.KeyMod.Alt | monaco.KeyCode.F9]: {key: "RunToCursor", description: "Run to cursor."},
    // Special hotkeys to support VIM movement across cells. They are not displayed in the hotkey list
    [monaco.KeyCode.KEY_J]: {key: "MoveDownJ", description: "", hide: true, vimOnly: true},
    [monaco.KeyCode.KEY_K]: {key: "MoveUpK", description: "", hide: true, vimOnly: true},
};

type PostKeyAction = "stopPropagation" | "preventDefault"

abstract class Cell extends Disposable {
    protected id: number;
    protected cellId: string;
    public el: TagElement<"div">;
    abstract get editorEl(): TagElement<'div'>;

    protected readonly cellState: StateHandler<CellState>;
    protected readonly notebookState: NotebookStateHandler;

    protected constructor(protected dispatcher: NotebookMessageDispatcher, _notebookState: NotebookStateHandler, _cellState: StateHandler<CellState>) {
        super()
        const cellState = this.cellState = _cellState.fork(this);
        const notebookState = this.notebookState = _notebookState.fork(this)

        // Attach listeners when the notebook is fully loaded (by then, `el` should be populated)
        notebookState.loaded.then(() => {
            // Handle hotkeys when cell is focused but editor is not. The editor hotkey handlers should have priority
            // if the editors are active.
            this.el.addEventListener('keydown', (evt: KeyboardEvent) => this.onKeyDown(evt))
            this.el.tabIndex = 0; // set the tabIndex so this element can be focused.
        })

        this.id = cellState.state.id;
        this.cellId = `Cell${this.id}`;

        const updateSelected = (selected: boolean | undefined) => {
            if (selected) {
                this.onSelected()
            } else {
                this.onDeselected()
            }
        }
        notebookState.observeKey("activeCellId", activeCell => updateSelected(activeCell === this.id));

        cellState.onDispose.then(() => {
            this.dispose()
        })

        this.onDispose.then(() => this.onDisposed())
    }

    protected addCellClass(name: string) {
        this.el?.classList.add(name);
        this.el?.parentElement?.classList.add(name);
    }

    protected removeCellClass(name: string) {
        this.el?.classList.remove(name);
        this.el?.parentElement?.classList.remove(name);
    }

    get selected() {
        return this.notebookState.state.activeCellId === this.id
    }

    doSelect(){
        if (! this.selected) {
            this.notebookState.selectCell(this.id)
        }
    }

    doDeselect(){
        if (document.body.contains(this.el)) { // prevent a blur call when a cell gets deleted.
            if (this.selected // prevent blurring a different cell
                && ! VimStatus.currentlyActive) {  // don't blur if Vim statusbar has been selected
                this.notebookState.updateField("activeCellId", () => undefined)
            }
        }
    }

    replace(oldCell: Cell): Promise<Cell> {
        return oldCell.dispose().then(() => {
            oldCell.el.replaceWith(this.el);
            if (this.selected || oldCell.selected) {
                this.onSelected()
            }
            return Promise.resolve(this)
        })
    }

    protected onSelected() {
        this.addCellClass("active");
        if (document.activeElement instanceof HTMLElement && !this.el.contains(document.activeElement)){
            document.activeElement.blur()
            this.el?.focus()
        }
        this.scroll()
        if (!document.location.hash.includes(this.cellId)) {
            this.setUrl();
        }
    }

    protected onDeselected() {
        this.removeCellClass("active");
    }

    protected onDisposed() {

    }

    protected scroll() {
        const viewport = this.el.closest('.notebook-cells');
        const container = this.el.closest('.cell-component')
        if (viewport instanceof HTMLElement && container instanceof HTMLElement) {
            const viewportScrollTop = viewport.scrollTop;
            const viewportScrollBottom = viewportScrollTop + viewport.clientHeight;

            const elTop = container.offsetTop - viewport.offsetTop;
            const elBottom = elTop + this.el.offsetHeight;

            const buffer = 30 // 30 px buffer for visibility calculation
            const topVisible = elTop > viewportScrollTop && elTop < (viewportScrollBottom - 30)
            const bottomVisible = elBottom > (viewportScrollTop + 30) && elBottom < viewportScrollBottom
            if (!topVisible && !bottomVisible) {
                const needToScrollUp = elTop < viewportScrollTop;
                const needToScrollDown = elBottom > viewportScrollBottom;

                if (needToScrollUp && !needToScrollDown) {
                    this.el.scrollIntoView({behavior: "auto", block: "start", inline: "nearest"})
                } else if(!needToScrollUp && needToScrollDown) {
                    this.el.scrollIntoView({behavior: "auto", block: "start", inline: "nearest"})
                }
            }
        }
    }

    protected calculateHash(maybeSelection?: monaco.Range): URL {
        const currentURL = new URL(document.location.toString());

        currentURL.hash = `${this.cellId}`;
        return currentURL
    }
    protected setUrl(maybeSelection?: monaco.Range) {
        const currentURL = this.calculateHash(maybeSelection)

        window.history.replaceState(window.history.state, document.title, currentURL.href)
    }

    protected get state() {
        return this.cellState.state
    }

    protected onKeyDown(evt: IKeyboardEvent | KeyboardEvent) {
        let keybinding;
        if (evt instanceof StandardKeyboardEvent) {
            keybinding = (evt as typeof StandardKeyboardEvent)._asKeybinding;
        } else {
            keybinding = new StandardKeyboardEvent(evt)._asKeybinding;
        }
        const hotkey = cellHotkeys[keybinding]
        if (hotkey && (!hotkey.vimOnly || UserPreferencesHandler.state['vim'].value)) {
            const key = hotkey.key;
            const pos = this.getPosition();
            const range = this.getRange();
            const selection = this.getCurrentSelection();

            const postKeyAction = this.keyAction(key, pos, range, selection)
            if (postKeyAction?.includes("stopPropagation")) evt.stopPropagation();
            if (postKeyAction?.includes("preventDefault")) evt.preventDefault();
        }
    }

    protected selectOrInsertCell(direction: "above" | "below", doInsert = true) {
        const selected = this.notebookState.selectCell(this.id, {relative: direction, editing: true})
        // if a new cell wasn't selected, we probably need to insert a cell
        if (doInsert && (selected === undefined || selected === this.id)) {
            this.notebookState.insertCell(direction).then(id => this.notebookState.selectCell(id))
        }
    }

    protected keyAction(key: string, pos: IPosition, range: IRange, selection: string): PostKeyAction[] | undefined {
        return matchS<PostKeyAction[]>(key)
            .when("MoveUp", () => {
                this.notebookState.selectCell(this.id, {relative: "above", editing: true})
            })
            .when("MoveUpK", () => {
                this.notebookState.selectCell(this.id, {relative: "above", editing: true})
            })
            .when("MoveDown", () => {
                this.notebookState.selectCell(this.id, {relative: "below", editing: true})
            })
            .when("MoveDownJ", () => {
                this.notebookState.selectCell(this.id, {relative: "below", editing: true})
            })
            .when("RunAndSelectNext", () => {
                this.dispatcher.runActiveCell()
                this.selectOrInsertCell("below", false)
                return ["stopPropagation", "preventDefault"]
            })
            .when("RunAndInsertBelow", () => {
                this.dispatcher.runActiveCell()
                this.notebookState.insertCell("below").then(id => this.notebookState.selectCell(id))
                return ["stopPropagation", "preventDefault"]
            })
            .when("SelectPrevious", () => {
                this.notebookState.selectCell(this.id, {relative: "above", editing: true})
            })
            .when("SelectNext", () => {
                this.notebookState.selectCell(this.id, {relative: "below", editing: true})
            })
            .when("InsertAbove", () => {
                this.notebookState.insertCell("above").then(id => this.notebookState.selectCell(id))
            })
            .when("InsertBelow", () => {
                this.notebookState.insertCell("below").then(id => this.notebookState.selectCell(id))
            })
            .when("Delete", () => {
                this.notebookState.deleteCell()
            })
            .when("RunAll", () => {
                this.dispatcher.runCells([])
            })
            .when("RunToCursor", () => {
                this.dispatcher.runToActiveCell()
            })
            .otherwise(null) ?? undefined
    }

    protected abstract getPosition(): IPosition

    protected abstract getRange(): IRange

    protected abstract getCurrentSelection(): string

    abstract setDisabled(disabled: boolean): void

    delete() {
        this.dispose()
    }

    layout(width?: number): boolean {
        return true
    }
}

type ErrorMarker = {error: CompileErrors | RuntimeError, markers: IMarkerData[]};

export class CodeCell extends Cell {
    private readonly editor: IStandaloneCodeEditor;
    readonly editorEl: TagElement<"div">;
    private cellInputTools: TagElement<"div">;
    private applyingServerEdits: boolean;
    private execDurationUpdater?: number;
    private highlightDecorations: string[] = [];
    private vim?: any;
    private commentHandler: CommentHandler;

    private errorMarkers: ErrorMarker[] = [];

    // TODO (overflow widgets)
    // private overflowDomNode: TagElement<"div">;

    constructor(dispatcher: NotebookMessageDispatcher, notebookState: NotebookStateHandler, cell: StateHandler<CellState>) {
        super(dispatcher, notebookState, cell);
        const cellState = this.cellState;
        const langSelector = dropdown(['lang-selector'], ServerStateHandler.state.interpreters);
        langSelector.setSelectedValue(this.state.language);
        langSelector.addEventListener("input", evt => {
            const selectedLang = langSelector.getSelectedValue();
            if (selectedLang !== this.state.language) {
                notebookState.setCellLanguage(this.id, selectedLang)
            }
        });

        const execInfoEl = div(["exec-info"], []);

        this.editorEl = div(['cell-input-editor'], [])

        // TODO (overflow widgets)
        // this.overflowDomNode = div(['monaco-overflow', 'monaco-editor', this.cellId], []);

        const highlightLanguage = ClientInterpreters[this.state.language]?.highlightLanguage ?? this.state.language;
        // set up editor and content
        this.editor = monaco.editor.create(this.editorEl, {
            value: this.state.content,
            language: highlightLanguage,
            automaticLayout: false,
            codeLens: false,
            dragAndDrop: true,
            minimap: { enabled: false },
            parameterHints: {enabled: true},
            scrollBeyondLastLine: false,
            fontFamily: 'Hasklig, Fira Code, Menlo, Monaco, fixed',
            fontSize: 15,
            fontLigatures: true,
            // TODO (overflow widgets)
            // fixedOverflowWidgets: false,
            fixedOverflowWidgets: true,
            lineNumbers: 'on',
            lineNumbersMinChars: 1,
            lineDecorationsWidth: 0,
            renderLineHighlight: "none",
            // // NOTE: these next two improve performance, but not necessarily enough to be worth it.
            // renderIndentGuides: false,
            // cursorStyle: 'block',
            scrollbar: {
                alwaysConsumeMouseWheel: false,
                vertical: "hidden",
                verticalScrollbarSize: 0,
            },
            // TODO (overflow widgets)
            // overflowWidgetsDomNode: this.overflowDomNode
        });

        this.editorEl.setAttribute('spellcheck', 'false');  // so code won't be spellchecked

        this.editor.onDidFocusEditorWidget(() => {
            this.editor.updateOptions({ renderLineHighlight: "all" });
            this.doSelect();
        });
        this.editor.onDidBlurEditorWidget(() => {
            this.editor.updateOptions({ renderLineHighlight: "none" });
            if (!this.commentHandler.activeComment() && !this.el.contains(document.getSelection()?.anchorNode ?? null)) {
                this.doDeselect();
            }
        });
        this.editor.onDidChangeCursorSelection(evt => {
            if (this.applyingServerEdits) return // ignore when applying server edits.

            // deep link - we only care if the user has selected more than a single character
            if ([0, 3].includes(evt.reason)) { // 0 -> NotSet, 3 -> Explicit
                this.setUrl(evt.selection);
            }

            const model = this.editor.getModel();
            if (model) {
                const range = new PosRange(model.getOffsetAt(evt.selection.getStartPosition()), model.getOffsetAt(evt.selection.getEndPosition()));
                if (evt.selection.getDirection() === SelectionDirection.RTL) {
                    this.cellState.updateField("currentSelection", () => range.reversed)
                } else {
                    this.cellState.updateField("currentSelection", () => range)
                }
            }
        });
        (this.editor.getContribution('editor.contrib.folding') as FoldingController).getFoldingModel()?.then(
            foldingModel => foldingModel?.onDidChange(() => this.layout(this.previousWidth))
        );
        this.editor.onDidChangeModelContent(event => this.onChangeModelContent(event));

        // we need to do this hack in order for completions to work :(
        (this.editor.getModel() as CodeCellModel).requestCompletion = this.requestCompletion.bind(this);
        (this.editor.getModel() as CodeCellModel).requestSignatureHelp = this.requestSignatureHelp.bind(this);

        // NOTE: this uses some private monaco APIs. If this ever ends up breaking after we update monaco it's a signal
        //       we'll need to rethink this stuff.
        this.editor.onKeyDown((evt: IKeyboardEvent | KeyboardEvent) => this.onKeyDown(evt))

        cellState.observeKey("editing", editing => {
            if (editing) {
                this.editor.focus()
            }
        })

        const compileErrorsState = cellState.view("compileErrors");
        compileErrorsState.addObserver(errors => {
            if (errors.length > 0) {
                errors.forEach(error => {
                    const model = this.editor.getModel()!;
                    const reportInfos = collect(error.reports, (report) => {
                        if (report.position) {
                            const startPos = model.getPositionAt(report.position.start ?? report.position.point);
                            const endPos = model.getPositionAt(report.position.end ?? report.position.point);
                            const severity = report.severity * 4;
                            return {
                                message: report.message,
                                startLineNumber: startPos.lineNumber,
                                startColumn: startPos.column,
                                endLineNumber: endPos.lineNumber,
                                endColumn: endPos.column,
                                severity: severity,
                                originalSeverity: report.severity
                            };
                        } else return undefined;
                    });

                    this.setErrorMarkers(error, reportInfos)
                })
            } else {
                this.clearErrorMarkers("compiler")
            }
        })

        const runtimeErrorState = cellState.view("runtimeError")
        runtimeErrorState.addObserver(runtimeError => {
            if (runtimeError) {
                const cellLine = getErrorLine(runtimeError.error, this.cellId);
                if (cellLine !== undefined && cellLine >= 0) {
                    const model = this.editor.getModel()!;
                    this.setErrorMarkers(runtimeError, [{
                        message: runtimeError.error.message, //err.summary.message,
                        startLineNumber: cellLine,
                        endLineNumber: cellLine,
                        startColumn: model.getLineMinColumn(cellLine),
                        endColumn: model.getLineMaxColumn(cellLine),
                        severity: 8
                    }])
                }
            } else {
                this.clearErrorMarkers("runtime")
            }
        })

        let copyCellOutputBtn = iconButton(['copy-output'], 'Copy Output to Clipboard', 'copy', 'Copy Output to Clipboard').click(() => this.copyOutput())
        copyCellOutputBtn.style.display = "none";
        let cellOutput = new CodeCellOutput(this.notebookState, cellState, this.cellId, compileErrorsState, runtimeErrorState, copyCellOutputBtn);

        this.el = div(['cell-container', this.state.language, 'code-cell'], [
            div(['cell-input'], [
                this.cellInputTools = div(['cell-input-tools'], [
                    iconButton(['run-cell'], 'Run this cell (only)', 'play', 'Run').click((evt) => {
                        dispatcher.runCells([this.state.id])
                    }),
                    div(['cell-label'], [this.state.id.toString()]),
                    div(['lang-selector'], [langSelector]),
                    execInfoEl,
                    div(["options"], [
                        button(['toggle-code'], {title: 'Show/Hide Code'}, ['{}']).click(evt => this.toggleCode()),
                        iconButton(['toggle-output'], 'Show/Hide Output', 'align-justify', 'Show/Hide Output').click(evt => this.toggleOutput()),
                        copyCellOutputBtn
                    ])
                ]),
                this.editorEl
            ]),
            cellOutput.el
        ]);

        cellState.observeKey("language", (newLang, update) => {
            const oldLang = update.oldValue;
            const newHighlightLang = ClientInterpreters[newLang]?.highlightLanguage ?? newLang;
            if (oldLang) {
                const oldHighlightLang = ClientInterpreters[oldLang]?.highlightLanguage ?? oldLang;
                this.el.classList.replace(oldHighlightLang, newHighlightLang);
            } else {
                this.el.classList.add(newHighlightLang)
            }
            langSelector.setSelectedValue(newHighlightLang);
            monaco.editor.setModelLanguage(this.editor.getModel()!, newHighlightLang)
        })

        const updateMetadata = (metadata: CellMetadata) => {
            if (metadata.hideSource) {
                this.el.classList.add("hide-code")
            } else if (this.el.classList.contains('hide-code')) {
                this.el.classList.remove("hide-code");
                this.layout(this.previousWidth, true);
            }

            if (metadata.hideOutput) {
                this.el.classList.add("hide-output");
            } else {
                this.el.classList.remove("hide-output");
            }

            if (metadata.executionInfo) {
                this.setExecutionInfo(execInfoEl, metadata.executionInfo)
            }
        }
        // updateMetadata(this.state.metadata);
        cellState.observeKey("metadata", metadata => updateMetadata(metadata));

        cellState.observeKey("content", (content, updateResult, src) => {
            if (src === this)   // ignore edits that originated from monaco
                return;

            const edits = purematch<UpdateLike<string>, ContentEdit[]>(updateResult.update)
                .when(EditString, edits => edits)
                .whenInstance(SetValue, update => updateResult.oldValue ? diffEdits(updateResult.oldValue as string, update.value as string) : [])
                .otherwiseThrow

            if (edits && edits.length > 0) {
                // console.log("applying edits", edits)
                this.applyEdits(edits);
            }
        })

        const updateError = (error: boolean | undefined) => {
            if (error) {
                this.addCellClass("error");
            } else {
                this.removeCellClass("error");
            }
        }
        updateError(this.state.error)
        cellState.observeKey("error", error => updateError(error));

        const updateRunning = (running: boolean | undefined, previously?: boolean) => {
            if (running) {
                this.addCellClass("running");
                // clear results when a cell starts running:
                this.cellState.updateField("results", () => clearArray())

                // update Execution Status (in case this is an initial load)
                if (this.state.metadata.executionInfo) this.setExecutionInfo(execInfoEl, this.state.metadata.executionInfo)

            } else {
                this.removeCellClass("running");
                if (previously) {
                    const status = this.state.error ? "Error" : "Complete"
                    NotificationHandler.notify(this.path, `Cell ${this.id} ${status}`).then(() => {
                        this.notebookState.selectCell(this.id)
                    })
                    // clear the execution duration updater if it hasn't been cleared already.
                    if (this.execDurationUpdater) {
                        window.clearInterval(this.execDurationUpdater);
                        delete this.execDurationUpdater;
                    }
                }
            }
        }
        updateRunning(this.state.running);
        cellState.view("running").addObserver((curr, update) => updateRunning(curr, update.oldValue));

        const updateQueued = (queued: boolean | undefined, previously?: boolean) => {
            if (queued) {
                this.addCellClass("queued");
                if (!previously) {
                    FaviconHandler.inc()
                }
            } else {
                this.removeCellClass("queued");
                if (previously) {
                    FaviconHandler.dec()
                }
            }
        }
        updateQueued(this.state.queued)
        cellState.view("queued").addObserver((curr, update) => updateQueued(curr, update.oldValue));

        const updateHighlight = (h: { range: PosRange , className: string} | undefined) => {
            if (h) {
                const oldExecutionPos = this.highlightDecorations ?? [];
                const model = this.editor.getModel()!;
                const startPos = model.getPositionAt(h.range.start);
                const endPos = model.getPositionAt(h.range.end);
                this.highlightDecorations = this.editor.deltaDecorations(oldExecutionPos, [
                    {
                        range: monaco.Range.fromPositions(startPos, endPos),
                        options: { className: h.className }
                    }
                ]);
            } else if (this.highlightDecorations.length > 0) {
                this.editor.deltaDecorations(this.highlightDecorations, []);
                this.highlightDecorations = [];
            }
        }
        updateHighlight(this.state.currentHighlight)
        cellState.observeKey("currentHighlight", h => updateHighlight(h));

        const presenceMarkers: Record<number, string[]> = {};
        const updatePresence = (id: number, name: string, color: string, range: PosRange) => {
            const model = this.editor.getModel();
            if (model) {
                const old = presenceMarkers[id] ?? [];
                const startPos = model.getPositionAt(range.start);
                const endPos = model.getPositionAt(range.end);
                const newDecorations = [
                    {
                        range: monaco.Range.fromPositions(endPos, endPos),
                        options: {
                            className: `ppc ${color}`,
                            stickiness: TrackedRangeStickiness.NeverGrowsWhenTypingAtEdges,
                            hoverMessage: { value: name }
                        }
                    }
                ];
                if (range.start != range.end) {
                    newDecorations.unshift({
                        range: monaco.Range.fromPositions(startPos, endPos),
                        options: {
                            className: `${color}`,
                            stickiness: TrackedRangeStickiness.NeverGrowsWhenTypingAtEdges,
                            hoverMessage: { value: name }
                        }
                    });
                }
                presenceMarkers[id] = this.editor.deltaDecorations(old, newDecorations);
            }
        }
        Object.values(cellState.state.presence).forEach(p => updatePresence(p.id, p.name, p.color, p.range))
        cellState.observeKey("presence", (newPresence, updateResult) => {
            const removed = Object.values(updateResult.removedValues ?? {}) as CellPresenceState[];
            removed.forEach(p => {
                const marker = presenceMarkers[p.id]
                if (marker) {
                    this.editor.deltaDecorations(marker, [])
                }
                delete presenceMarkers[p.id]
            });

            const added = Object.values(updateResult.addedValues ?? {}) as CellPresenceState[];
            added.forEach(p => updatePresence(p.id, p.name, p.color, p.range));

            const changed = Object.values(updateResult.changedValues ?? {}) as CellPresenceState[];
            changed.forEach(p => updatePresence(p.id, p.name, p.color, p.range));
        })

        // make sure to create the comment handler.
        this.commentHandler = new CommentHandler(cellState.lens("comments"), cellState.view("currentSelection"), this.editor);

    }

    private onChangeModelContent(event: IModelContentChangedEvent) {
        this.layout(this.previousWidth, true);
        if (this.applyingServerEdits)
            return;

        // clear any error markers if present on the edited content
        const markers = this.getModelMarkers()
        if (markers) {
            const keep = markers.filter(marker => {
                const markerRange = new monaco.Range(marker.startLineNumber, marker.startColumn, marker.endLineNumber, marker.endColumn);
                return event.changes.every(change => ! markerRange.containsRange(change.range))
            })
            this.setModelMarkers(keep)
        }

        // TODO: remove cell highlights here?

        const edits = event.changes.flatMap((contentChange) => {
            if (contentChange.rangeLength > 0 && contentChange.text.length > 0) {
                return [new Delete(contentChange.rangeOffset, contentChange.rangeLength), new Insert(contentChange.rangeOffset, contentChange.text)];
            } else if (contentChange.rangeLength > 0) {
                return [new Delete(contentChange.rangeOffset, contentChange.rangeLength)];
            } else if (contentChange.text.length > 0) {
                return [new Insert(contentChange.rangeOffset, contentChange.text)];
            } else return [];
        });
        this.cellState.updateField("content", () => editString(edits), this);

        // update comments
        this.commentHandler.triggerCommentUpdate()
    }

    requestCompletion(offset: number): Promise<CompletionList> {
        return new Promise<CompletionHint>((resolve, reject) => {
            this.notebookState.state.activeCompletion?.reject() // remove previously active completion if present
            return this.notebookState.updateField("activeCompletion", () => setValue({cellId: this.id, offset, resolve, reject}))
        }).then(({cell, offset, completions}) => {
            const len = completions.length;
            const indexStrLen = ("" + len).length;
            const completionResults = completions.map((candidate, index) => {
                const isMethod = candidate.params.length > 0 || candidate.typeParams.length > 0;

                const typeParams = candidate.typeParams.length ? `[${candidate.typeParams.join(', ')}]`
                    : '';

                const params = isMethod ? candidate.params.map(pl => `(${pl.map(param => `${param.name}: ${param.type}`).join(', ')})`).join('')
                    : '';

                const label = `${candidate.name}${typeParams}${params}`;

                const insertText =
                    candidate.insertText || candidate.name; //+ (params.length ? '($2)' : '');

                // Calculating Range (TODO: Maybe we should try to standardize our range / position / offset usage across the codebase, it's a pain to keep converting back and forth).
                const model = this.editor.getModel()!;
                const p = model.getPositionAt(offset);
                const word = model.getWordUntilPosition(p);
                const range = new Range(p.lineNumber, word.startColumn, p.lineNumber, word.endColumn);
                return {
                    kind: isMethod ? 1 : 9,
                    label: label,
                    insertText: insertText,
                    filterText: insertText,
                    insertTextRules: 4,
                    sortText: ("" + index).padStart(indexStrLen, '0'),
                    detail: candidate.type,
                    range: range
                };
            });
            return {suggestions: completionResults}
        })
    }

    requestSignatureHelp(offset: number): Promise<SignatureHelpResult> {
        return new Promise<SignatureHint>((resolve, reject) => {
            this.notebookState.state.activeSignature?.reject() // remove previous active signature if present.
            return this.notebookState.updateField("activeSignature", () => setValue({cellId: this.id, offset, resolve, reject}))
        }).then(({cell, offset, signatures}) => {
            let sigHelp: SignatureHelp;
            if (signatures) {
                sigHelp = {
                    activeParameter: signatures.activeParameter,
                    activeSignature: signatures.activeSignature,
                    signatures: signatures.hints.map(sig => {
                        const params = sig.parameters.map(param => {
                            return {
                                label: param.typeName ? `${param.name}: ${param.typeName}` : param.name,
                                documentation: param.docString || undefined
                            }
                        });

                        return {
                            documentation: sig.docString || undefined,
                            label: sig.name,
                            parameters: params
                        }
                    })
                }
            } else {
                sigHelp = {activeSignature: 0, activeParameter: 0, signatures: []}
            }

            return {
                value: sigHelp,
                dispose(): void {}
            }
        })
    }

    private setErrorMarkers(error: RuntimeError | CompileErrors, markers: IMarkerData[]) {
        if (this.errorMarkers.find(e => deepEquals(e.error, error)) === undefined) {
            this.setModelMarkers(markers)
            this.errorMarkers.push({error, markers})
        }
    }

    private removeErrorMarker(marker: ErrorMarker) {
        this.errorMarkers = this.errorMarkers.filter(m => m !== marker)
        this.setModelMarkers(this.errorMarkers.flatMap(m => m.markers))
        if (marker.error instanceof RuntimeError) {
            this.cellState.updateField("runtimeError", () => setValue(undefined))
        } else {
            this.cellState.updateField("compileErrors", errs => removeFromArray(errs, marker.error as CompileErrors, deepEquals))
        }
    }

    private clearErrorMarkers(type?: "runtime" | "compiler") {
        const remove = this.errorMarkers.filter(marker => (type === "runtime" && marker.error instanceof RuntimeError) || (type === "compiler" && (marker.error as any).reports) || type === undefined )
        remove.forEach(marker => this.removeErrorMarker(marker))
    }

    private toggleCode() {
        this.cellState.updateField("metadata", prevMetadata => setValue(prevMetadata.copy({hideSource: !prevMetadata.hideSource})))
    }

    private toggleOutput() {
        this.cellState.updateField("metadata", prevMetadata => setValue(prevMetadata.copy({hideOutput: !prevMetadata.hideOutput})))
    }

    private copyOutput() {
        const maybeOutput = collect(this.cellState.state.output, output => output.contentType.startsWith('text/plain') ? output.content.join('') : undefined)
        if (maybeOutput.length > 0) {
            const content = maybeOutput.join('')
            copyToClipboard(content, this.notebookState)
        } else if (this.cellState.state.results.length > 0) {
            const maybeTextResults = collect(this.cellState.state.results, result => {
                if (result instanceof ResultValue) {
                    const maybeMIMERepr = result.reprs.find(repr => repr instanceof MIMERepr && repr.mimeType === "text/plain")
                    if (maybeMIMERepr instanceof MIMERepr) {
                        return maybeMIMERepr.content
                    } else {
                        const stringRepr = result.reprs.find(repr => repr instanceof StringRepr)
                        return stringRepr instanceof StringRepr ? stringRepr.string : undefined
                    }
                } else return undefined
            })
            const content = maybeTextResults.join('')
            copyToClipboard(content, this.notebookState)

        }
    }

    /**
     * Update the layout of the editor and cell. Height and Width are treated differently:
     *      The height of the editor and cell expands to fit the text.
     *          So, height data goes from editor -> cell.
     *          No vertical scrollbar should be visible.
     *      The width of the editor is based on the width of the cell, which is determined by the space available in the viewport.
     *          So, width data goes from cell -> editor.
     *          A horizontal scrollbar is necessary if the text content overflows.
     *
     *      Returns whether a layout was triggered.
     */
    private previousHeight: number = 0;
    private previousWidth: number = 0;
    layout(forceWidth?: number, onlyHeight?: boolean): boolean {
        // no point in doing anything if we're not in the DOM.
        if (!this.el.isConnected) {
            return false;
        }
        const editorLayout = this.editor.getLayoutInfo();
        // set the height to the height of the text content. If there's a scrollbar, give it some room so it doesn't cover any text
        const lineHeight = this.editor.getOption(editor.EditorOption.lineHeight);
        // if the editor height is less than one line we need to initialize the height with both the content height as well as the horizontal scrollbar height.
        const shouldAddScrollbarHeight = editorLayout.height < lineHeight;
        const height = this.editor.getContentHeight() + (shouldAddScrollbarHeight ? editorLayout.horizontalScrollbarHeight : 0);

        // avoid measuring width if only height changes are to be considered
        if (onlyHeight && this.previousHeight === height) {
            return false;
        }

        // the editor width is determined by the container's width.
        // if the width was passed from above, we can avoid measuring the width of the container (which forces a reflow)
        const width = forceWidth ?? (onlyHeight ? this.previousWidth : this.editorEl.clientWidth);

        // avoid doing a layout if size hasn't changed
        if (this.previousHeight === height && this.previousWidth === width) {
            return false;
        }
        this.previousHeight = height;
        this.previousWidth = width;

        // Update height and width on the editor.
        this.editor.layout({width, height});

        // TODO (overflow widgets)
        // this.layoutWidgets();

        return true
    }

    // TODO (overflow widgets)
    // private layoutWidgets() {
    //     if (this.overflowDomNode.parentNode) {
    //         const editorNode = this.editor.getDomNode()
    //         if (editorNode) {
    //             const r = editorNode.getBoundingClientRect()
    //             this.overflowDomNode.style.top = r.top + "px";
    //             this.overflowDomNode.style.left = r.left + "px";
    //             this.overflowDomNode.style.height = r.height + "px"
    //             this.overflowDomNode.style.width = r.width + "px"
    //         }
    //     }
    // }

    private setExecutionInfo(el: TagElement<"div">, executionInfo: ExecutionInfo) {
        const start = new Date(Number(executionInfo.startTs));
        // clear display
        el.innerHTML = '';
        window.clearInterval(this.execDurationUpdater);
        delete this.execDurationUpdater;

        // populate display
        el.appendChild(span(['exec-start'], [start.toLocaleString("en-US", {timeZoneName: "short"})]));
        el.classList.add('output');

        if (this.state.running || executionInfo.endTs) {
            const endTs = executionInfo.endTs ?? Date.now();
            const duration = Number(endTs) - Number(executionInfo.startTs);
            el.appendChild(span(['exec-duration'], [prettyDuration(duration)]));

            if (executionInfo.endTs === undefined || executionInfo.endTs === null) {
                // update exec info every so often
                if (this.execDurationUpdater === undefined) {
                    this.execDurationUpdater = window.setInterval(() => this.setExecutionInfo(el, executionInfo), 333)
                }
            }
        }
    }

    private applyEdits(edits: ContentEdit[]) {
        // can't listen to these edits or they'll be sent to the server again
        // TODO: is there a better way to silently apply these edits? This seems like a hack; only works because of
        //       single-threaded JS, which I don't know whether workers impact that assumption (JS)
        this.applyingServerEdits = true;

        try {
            const monacoEdits: IIdentifiedSingleEditOperation[] = [];
            const model = this.editor.getModel()!;
            edits.forEach((edit) => {
                if (edit.isEmpty()) {
                    return;
                }

                const pos = model.getPositionAt(edit.pos);
                if (edit instanceof Delete) {
                    const endPos = model.getPositionAt(edit.pos + edit.length);
                    monacoEdits.push({
                        range: new monaco.Range(pos.lineNumber, pos.column, endPos.lineNumber, endPos.column),
                        text: null
                    });
                } else if (edit instanceof Insert) {
                    monacoEdits.push({
                        range: new monaco.Range(pos.lineNumber, pos.column, pos.lineNumber, pos.column),
                        text: edit.content,
                        forceMoveMarkers: true
                    });
                }
            });

            //this.editor.getModel().applyEdits(monacoEdits);
            // TODO: above API call won't put the edits on the undo stack. Should other people's edits go on my undo stack?
            //       below calls implement that. It is weird to have other peoples' edits in your undo stack, but it
            //       also gets weird when they aren't – your undos get out of sync with the document.
            //       Maybe there's something different that can be done with undo stops – I don't really know what they
            //       are because it's not well documented (JS)
            this.editor.pushUndoStop();
            this.editor.executeEdits("Anonymous", monacoEdits);
            this.editor.pushUndoStop();
            // TODO: should show some UI thing to indicate whose edits they are, rather than just having them appear
        } finally {
            this.applyingServerEdits = false;
        }
        // this.editListener = this.editor.onDidChangeModelContent(event => this.onChangeModelContent(event));
    }

    protected keyAction(key: string, pos: IPosition, range: IRange, selection: string) {
        if (this.state.metadata.hideSource) { // if the source is hidden, this acts just like any other cell.
            return super.keyAction(key, pos, range, selection)
        } else {
            const ifNoSuggestion: (fun: () => (PostKeyAction[] | undefined | void)) => () => (PostKeyAction[] | undefined) = (fun: () => (PostKeyAction[] | undefined)) => () => {
                // this is really ugly, is there a better way to tell whether the widget is visible??
                const suggestionsVisible = this.editor._contextKeyService.getContextKeyValue("suggestWidgetVisible")
                if (!suggestionsVisible) { // don't do stuff when suggestions are visible
                    return fun() ?? undefined
                } else {
                    return undefined
                }
            }
            return matchS<PostKeyAction[]>(key)
                .when("MoveUp", ifNoSuggestion(() => {
                    if (!selection && pos.lineNumber <= range.startLineNumber && pos.column <= range.startColumn) {
                        this.selectOrInsertCell("above")
                        return ["stopPropagation"]
                    }
                    return undefined
                }))
                .when("MoveUpK", ifNoSuggestion(() => {
                    if (!this.vim?.state.vim.insertMode) {
                        if (!selection && pos.lineNumber <= range.startLineNumber && pos.column <= range.startColumn) {
                            this.notebookState.selectCell(this.id, {relative: "above", editing: true})
                            return ["stopPropagation"]
                        }
                    }
                    return undefined
                }))
                .when("MoveDown", ifNoSuggestion(() => {
                    let lastColumn = range.endColumn;
                    if (this.vim && !this.vim.state.vim.insertMode) { // in normal/visual mode, the last column is never selected.
                        lastColumn -= 1
                    }
                    if (!selection && pos.lineNumber >= range.endLineNumber && pos.column >= lastColumn) {
                        this.selectOrInsertCell("below")
                        return ["stopPropagation"]
                    }
                    return undefined
                }))
                .when("MoveDownJ", ifNoSuggestion(() => {
                    if (!this.vim?.state.vim.insertMode) { // in normal/visual mode, the last column is never selected.
                        let lastColumn = range.endColumn - 1;
                        if (!selection && pos.lineNumber >= range.endLineNumber && pos.column >= lastColumn) {
                            this.notebookState.selectCell(this.id, {relative:"below", editing: true})
                            return ["stopPropagation"]
                        }
                    }
                    return undefined
                }))
                .when("SelectPrevious", ifNoSuggestion(() => {
                    this.notebookState.selectCell(this.id, {relative: "above", editing: true})
                }))
                .when("SelectNext", ifNoSuggestion(() => {
                    this.notebookState.selectCell(this.id, {relative: "below", editing: true})
                }))
                .when("InsertAbove", ifNoSuggestion(() => {
                    this.notebookState.insertCell("above").then(id => this.notebookState.selectCell(id))
                }))
                .when("InsertBelow", ifNoSuggestion(() => {
                    this.notebookState.insertCell("below").then(id => this.notebookState.selectCell(id))
                }))
                .when("Delete", ifNoSuggestion(() => {
                    this.notebookState.deleteCell()
                }))
                .when("RunAll", ifNoSuggestion(() => {
                    this.dispatcher.runCells([])
                }))
                .when("RunToCursor", ifNoSuggestion(() => {
                    this.dispatcher.runToActiveCell()
                }))
                .otherwise(() => super.keyAction(key, pos, range, selection)) ?? undefined
        }
    }

    getPosition() {
        return this.editor.getPosition()!;
    }

    getRange() {
        return this.editor.getModel()!.getFullModelRange();
    }

    getCurrentSelection() {
        return this.editor.getModel()!.getValueInRange(this.editor.getSelection()!)
    }

    get path() {
        return this.notebookState.state.path
    }

    get markerOwner() {
        return `${this.path}-${this.id}`
    }

    getModelMarkers(): editor.IMarker[] | undefined {
        const model = this.editor.getModel()
        return model ? monaco.editor.getModelMarkers({resource: model.uri}) : undefined
    }

    setModelMarkers(markers: IMarkerData[], owner: string = this.markerOwner): void {
        const model = this.editor.getModel()
        if (model) {
            monaco.editor.setModelMarkers(model, owner, markers)
        }
    }

    // TODO (overflow widgets)
    // private scrollListener: () => void = () => this.layoutWidgets();


    protected onSelected() {
        super.onSelected();
        // TODO (overflow widgets)
        // this.editorEl.closest('.notebook-content')!.appendChild(this.overflowDomNode);
        // this.editorEl.closest('.notebook-cells')!.addEventListener('scroll', this.scrollListener);
        this.vim = VimStatus.get.activate(this.editor)
    }

    protected onDeselected() {
        super.onDeselected();
        // TODO (overflow widgets)
        // this.overflowDomNode.parentNode?.removeChild(this.overflowDomNode)
        // this.editorEl.closest('.notebook-cells')?.removeEventListener('scroll', this.scrollListener);
        this.commentHandler.hide()
        // hide parameter hints on blur
        this.editor.trigger('keyboard', 'closeParameterHints', null);
    }

    setDisabled(disabled: boolean) {
        this.editor.updateOptions({readOnly: disabled});
        if (disabled) {
            this.cellInputTools.classList.add("disabled")
        } else {
            this.cellInputTools.classList.remove("disabled")
        }
    }

    delete() {
        super.delete()
        VimStatus.get.deactivate(this.editor.getId())
    }

    protected calculateHash(maybeSelection?: Range): URL {
        const currentURL = super.calculateHash(maybeSelection);

        const model = this.editor.getModel()
        if (model && maybeSelection && !maybeSelection.isEmpty()) {
            const pos = PosRange.fromRange(maybeSelection, model)
            currentURL.hash += `,${pos.rangeStr}`
        }
        return currentURL
    }

    protected onDisposed() {
        super.onDisposed();
        // TODO (overflow widgets)
        // this.overflowDomNode.parentElement?.removeChild(this.overflowDomNode);
        this.commentHandler.dispose();
        this.getModelMarkers()?.forEach(marker => {
            this.setModelMarkers([], marker.owner)
        });
        this.editor.dispose();
    }
}

type CellErrorMarkers = editor.IMarkerData & { originalSeverity: MarkerSeverity}

class CodeCellOutput extends Disposable {
    readonly el: TagElement<"div">;
    private stdOutEl: MIMEElement | null;
    private stdOutLines: number;
    private stdOutDetails: TagElement<"details"> | null;
    private readonly cellOutputDisplay: TagElement<"div">;
    private readonly cellResultMargin: TagElement<"div">;
    private readonly cellOutputTools: TagElement<"div">;
    private readonly resultTabs: TagElement<"div">;
    private cellErrorDisplay?: TagElement<"div">;

    private displaying: Promise<void> = Promise.resolve();

    constructor(
        private notebookState: NotebookStateHandler,
        private cellState: StateView<CellState>,
        private cellId: string,
        compileErrorsHandler: StateView<CompileErrors[]>,
        runtimeErrorHandler: StateView<RuntimeError | undefined>,
        private copyOutputButton?: TagElement<"button">) {
        super()

        const outputHandler = cellState.view("output").disposeWith(this);
        const resultsHandler = cellState.view("results").disposeWith(this);

        this.el = div(['cell-output'], [
            div(['cell-output-margin'], []),
            // unfortunately we need this extra div for perf reasons (has to be a block)
            div(['cell-output-block'], [
                div(['cell-output-container'], [
                    this.cellOutputDisplay = div(['cell-output-display'], []),
                ])
            ]),
            this.cellResultMargin = div(['cell-result-margin'], []),
            this.cellOutputTools = div(['cell-output-tools'], [
                this.resultTabs = div(["result-tabs"], []),
            ]),
        ]);

        const handleResults = (results: (ClientResult | ResultValue)[], updateResult?: UpdateResult<(ClientResult | ResultValue)[]>) => {
            if (!updateResult || updateResult.update instanceof SetValue) {
                this.clearResults().then(() => this.displayResults(results));
            } else if (updateResult.addedValues) {
                this.displayResults(Object.values(updateResult.addedValues));
            }
        }
        handleResults(resultsHandler.state)
        resultsHandler.addObserver(handleResults);

        compileErrorsHandler.addObserver(errors => this.setErrors(errors));

        this.setRuntimeError(runtimeErrorHandler.state)
        runtimeErrorHandler.addObserver(error => {
            this.setRuntimeError(error)
        });

        const handleOutput = (outputs: Output[], result?: UpdateResult<Output[]>) => {
            if (!result || result.update instanceof SetValue) {
                this.clearOutput();
                outputs.forEach(o => this.addOutput(o.contentType, o.content.join('')));
            } else if (result.addedValues) {
                for (const output of Object.values(result.addedValues)) {
                    this.addOutput(output.contentType, output.content.join(''))
                }
            }
        }
        handleOutput(outputHandler.state);
        outputHandler.addObserver(handleOutput);
    }

    private displayResults(results: (ResultValue | ClientResult)[]): Promise<void> {
        const displayResult: (result: ResultValue | ClientResult) => Promise<void> = (result) => {
            if (result instanceof ResultValue) {
                // clear results
                this.resultTabs.innerHTML = '';

                if (result.name === 'Out' && result.reprs.length > 0) {
                    let inspectIcon: TagElement<"button">[] = [];
                    if (result.reprs.length > 1) {
                        inspectIcon = [
                            iconButton(['inspect'], 'Inspect', 'search', 'Inspect').click(
                                evt => {
                                    this.notebookState.insertInspectionCell(result)
                                }
                            )
                        ]
                    }

                    const outLabel = div(['out-ident', 'with-reprs'], [...inspectIcon, 'Out:']);
                    this.cellResultMargin.innerHTML = '';
                    this.cellResultMargin.appendChild(outLabel);

                    return this.displayRepr(result).then(display => {
                        const [mime, content] = display;
                        const [mimeType, args] = parseContentType(mime);
                        if (this.copyOutputButton) {
                            if (mimeType === "text/plain") {
                                this.copyOutputButton.style.display = "unset";
                            } else {
                                if (!this.hasOutput) {
                                    this.copyOutputButton.style.display = "none";
                                }
                            }
                        }
                        this.buildOutput(mime, args, content).then((el: MIMEElement) => {
                            this.resultTabs.appendChild(el);
                            el.dispatchEvent(new CustomEvent('becameVisible'));
                            this.cellOutputTools.classList.add('output');
                        })
                    }).then(() => {})
                } else {
                    return Promise.resolve();
                }
            } else {
                this.cellOutputTools.classList.add('output');
                this.resultTabs.innerHTML = '';
                this.clearOutput();
                result.display(this.cellOutputDisplay);
                return Promise.resolve();
            }
        }

        this.displaying = results.reduce((accum, next) => accum.then(() => displayResult(next)), this.displaying);
        return this.displaying;
    }

    private clearResults(): Promise<void> {
        this.displaying = this.displaying.then(() => {
            this.resultTabs.innerHTML = '';
            this.cellResultMargin.innerHTML = '';
        });
        return this.displaying;
    }

    private displayRepr(result: ResultValue): Promise<[string, string | DocumentFragment]> {
        // We're searching for the best MIME type and representation for this result by going in order of most to least
        // useful (kind of arbitrarily defined...)
        // TODO: make this smarter
        // TODO: for lazy data repr, inform that it can't be displayed immediately

        let index = -1;

        // First, check to see if there's a special DataRepr or StreamingDataRepr
        index = result.reprs.findIndex(repr => repr instanceof DataRepr);
        if (index >= 0) {
            return monaco.editor.colorize(result.typeName, "scala", {}).then(typeHTML => {
                const dataRepr = result.reprs[index] as DataRepr;
                const frag = document.createDocumentFragment();
                const resultType = span(['result-type'], []).attr("data-lang" as any, "scala");
                resultType.innerHTML = typeHTML;
                frag.appendChild(div([], [
                    h4(['result-name-and-type'], [span(['result-name'], [result.name]), ': ', resultType]),
                    displayData(dataRepr.dataType.decodeBuffer(new DataReader(dataRepr.data)), undefined, 1)
                ]));
                return ["text/html", frag];
            })
        }

        index = result.reprs.findIndex(repr => repr instanceof StreamingDataRepr);
        if (index >= 0) {
            const repr = result.reprs[index] as StreamingDataRepr;
            // surprisingly using monaco.editor.colorizeElement breaks the theme of the whole app! WAT?
            return monaco.editor.colorize(result.typeName, this.cellState.state.language, {}).then(typeHTML => {
                const frag = document.createDocumentFragment();
                const resultType = span(['result-type'], []).attr("data-lang" as any, "scala");
                resultType.innerHTML = typeHTML;
                // Why do they put a <br> in there?
                [...resultType.getElementsByTagName("br")].forEach(br => {
                    br?.parentNode?.removeChild(br)
                });

                const el = div([], [
                    h4(['result-name-and-type'], [
                        span(['result-name'], [result.name]), ': ', resultType,
                        iconButton(['view-data'], 'View data', 'table', '[View]')
                            .click(_ => this.notebookState.insertInspectionCell(result, 'table')),
                        repr.dataType instanceof StructType
                            ? iconButton(['plot-data'], 'Plot data', 'chart-bar', '[Plot]')
                                .click(_ => {
                                    this.notebookState.insertInspectionCell(result, 'plot')
                                })
                            : undefined
                    ]),
                    repr.dataType instanceof StructType ? displaySchema(repr.dataType) : undefined
                ]);
                frag.appendChild(el);
                return ["text/html", frag];
            })
        }

        const preferredMIME = result.preferredMIMERepr;
        if (preferredMIME) {
            return Promise.resolve(MIMERepr.unapply(preferredMIME));
        }

        // just give up and show some plaintext...
        return Promise.resolve(["text/plain", result.valueText]);
    }

    private setErrors(errors?: CompileErrors[]) {
        this.clearErrors()
        if (errors && errors.length > 0 && errors[0].reports.length > 0 ) {
            errors.forEach(error => {
                const reportInfos = error.reports;
                if (reportInfos.length > 0) {
                    this.cellOutputDisplay.classList.add('errors');
                    const compileError = div(
                        ['errors'],
                        reportInfos.map((report) => {
                            const severity = (['Info', 'Warning', 'Error'])[report.severity];
                            const el = blockquote(['error-report', severity], [
                                span(['severity'], [severity]),
                                span(['message'], [report.message]),
                                ' '
                            ]);

                            if (report.position) {
                                const lineNumber = linePosAt(this.cellState.state.content, report.position.point)
                                el.appendChild(span(['error-link'], [`(Line ${lineNumber})`]))
                            }

                            return el;
                        }));
                    if (this.cellErrorDisplay === undefined) {
                        this.cellErrorDisplay = compileError;
                        this.cellOutputDisplay.appendChild(this.cellErrorDisplay)
                    } else {
                        this.cellErrorDisplay.replaceWith(compileError)
                        this.cellErrorDisplay = compileError;
                    }
                }
            })
        }
    }

    setRuntimeError(error?: RuntimeError) {
        if (error) {
            const errorEl = ErrorEl.fromServerError(error.error, this.cellId)
            const runtimeError = div(['errors'], [blockquote(['error-report', 'Error'], [errorEl.el])]).click(e => e.stopPropagation());
            if (this.cellErrorDisplay === undefined) {
                this.cellErrorDisplay = runtimeError;
                this.cellOutputDisplay.appendChild(this.cellErrorDisplay)
            } else {
                this.cellErrorDisplay.replaceWith(runtimeError)
                this.cellErrorDisplay = runtimeError;
            }
        } else {
            this.clearErrors()
        }
    }

    clearOutput() {
        this.clearErrors();
        this.cellOutputDisplay.classList.remove('output');
        this.cellOutputTools.classList.remove('output');
        [...this.cellOutputDisplay.children].forEach(child => this.cellOutputDisplay.removeChild(child));
        this.cellOutputDisplay.innerHTML = "";
        this.stdOutEl = null;
        this.stdOutDetails = null;
        if (this.copyOutputButton) this.copyOutputButton.style.display = 'none';
    }

    get hasOutput() {
        return this.cellOutputDisplay.classList.contains("output")
    }

    private clearErrors() {
        this.cellOutputDisplay.classList.remove('errors');
        if (this.cellErrorDisplay) {
            this.cellOutputDisplay.removeChild(this.cellErrorDisplay)
        }
        this.cellErrorDisplay = undefined;
    }

    private buildOutput(mimeType: string, args: Record<string, string>, content: string | DocumentFragment): Promise<HTMLElement> {
        return displayContent(mimeType, content, args).then(
            (result: TagElement<any>) => mimeEl(mimeType, args, result).listener('becameVisible', () => result.dispatchEvent(new CustomEvent('becameVisible')))
        ).catch(function(err: any) {
            return div(['output'], err);
        });
    }


    private addOutput(contentType: string, content: string) {
        const [mimeType, args] = parseContentType(contentType);
        this.cellOutputDisplay.classList.add('output');

        if (this.copyOutputButton && mimeType === "text/plain") this.copyOutputButton.style.display = "unset";

        if (mimeType === 'text/plain' && args.rel === 'stdout') {
            // first, strip ANSI control codes
            // TODO: we probably want to parse & render the colors, but it would complicate things at the moment
            //       given that the folding logic relies on text nodes and that would require using elements
            content = content.replace(/\u001b\[\d+m/g, '');


            // if there are too many lines, fold some
            const lines = content.split(/\n/g);


            if (! this.stdOutEl?.parentNode) {
                this.stdOutEl = mimeEl(mimeType, args, "");
                this.stdOutLines = lines.length;
                this.cellOutputDisplay.appendChild(this.stdOutEl);
            } else {
                this.stdOutLines += lines.length - 1;
            }

            if (this.stdOutLines > 12) { // TODO: user-configurable number?

                const splitAtLine = (textNode: Text, line: number) => {
                    const lf = /\n/g;
                    const text = textNode.nodeValue || "";
                    let counted = 1;
                    let splitPos = 0;
                    while (counted < line) {
                        counted++;
                        const match = lf.exec(text);
                        if (match === null) {
                            return null; // TODO: What do we do if this happens?
                        }
                        splitPos = match.index + 1;
                    }
                    return textNode.splitText(splitPos);
                };

                // fold all but the first 5 and last 5 lines into an expandable thingy
                const numHiddenLines = this.stdOutLines - 11;
                if (! this.stdOutDetails?.parentNode) {
                    this.stdOutDetails = tag('details', [], {}, [
                        tag('summary', [], {}, [span([], '')])
                    ]);

                    // collapse into single node
                    this.stdOutEl.normalize();
                    // split the existing text node into first 5 lines and the rest
                    let textNode = this.stdOutEl.childNodes[0] as Text;
                    if (!textNode) {
                        textNode = document.createTextNode(content);
                        this.stdOutEl.appendChild(textNode);
                    } else {
                        // add the current content to the text node before folding
                        textNode.nodeValue += content;
                    }
                    const hidden = splitAtLine(textNode, 6);
                    if (hidden) {
                        const after = splitAtLine(hidden, numHiddenLines);

                        this.stdOutDetails.appendChild(hidden);
                        this.stdOutEl.insertBefore(this.stdOutDetails, after);
                    }
                } else {
                    const textNode = this.stdOutDetails.nextSibling! as Text;
                    textNode.nodeValue += content;
                    const after = splitAtLine(textNode, lines.length);
                    if (after) {
                        this.stdOutDetails.appendChild(textNode);
                        this.stdOutEl.appendChild(after);
                    }
                }
                // update summary
                this.stdOutDetails.querySelector('summary span')!.setAttribute('line-count', numHiddenLines.toString());
            } else {
                // no folding (yet) - append to the existing stdout container
                this.stdOutEl.appendChild(document.createTextNode(content));
            }

            // collapse the adjacent text nodes
            this.stdOutEl.normalize();

            // handle carriage returns in the last text node – they erase back to the start of the line
            const lastTextNode = [...this.stdOutEl.childNodes].filter(node => node.nodeType === 3).pop();
            if (lastTextNode) {
                const eat = /^(?:.|\r)+\r(.*)$/gm; // remove everything before the last CR in each line
                lastTextNode.nodeValue = lastTextNode.nodeValue!.replace(eat, '$1');
            }

        } else {
            this.buildOutput(mimeType, args, content).then((el: MIMEElement) => {
                this.cellOutputDisplay.appendChild(el);
                el.dispatchEvent(new CustomEvent('becameVisible'));
                // <script> tags won't be executed when they come in through `innerHTML`. So take them out, clone them, and
                // insert them as DOM nodes instead
                const scripts = el.querySelectorAll('script');
                scripts.forEach(script => {
                    const clone = document.createElement('script');
                    while (script.childNodes.length > 0) {
                        clone.appendChild(script.removeChild(script.childNodes[0]));
                    }
                    [...script.attributes].forEach(attr => clone.setAttribute(attr.name, attr.value));
                    script.replaceWith(clone);
                });
            })
        }
    }
}


export class TextCell extends Cell {
    private editor: RichTextEditor;
    readonly editorEl: TagElement<'div'>;
    private lastContent: string;
    private listeners: [string, (evt: Event) => void][];

    constructor(dispatcher: NotebookMessageDispatcher, notebookState: NotebookStateHandler, stateHandler: StateHandler<CellState>) {
        super(dispatcher, notebookState, stateHandler)

        const editorEl = this.editorEl = div(['cell-input-editor', 'markdown-body'], [])

        const content = stateHandler.state.content;
        this.editor = new RichTextEditor(editorEl, content)
        this.lastContent = content;

        this.el = div(['cell-container', 'text-cell'], [
            div(['cell-input'], [editorEl])
        ])

        this.listeners = [
            ['focus', () => {
                this.doSelect();
            }],
            ['blur', () => {
                this.doDeselect();
            }],
            ['input', (evt: KeyboardEvent) => this.onInput()]
        ]
        this.listeners.forEach(([k, fn]) => {
            this.editor.element.addEventListener(k, fn);
        })

    }

    // not private because it is also used by latex-editor
    onInput() {
        const newContent = this.editor.markdownContent;
        const edits: ContentEdit[] = diffEdits(this.lastContent, newContent)
        this.lastContent = newContent;

        if (edits.length > 0) {
            //console.log(edits);
            this.cellState.updateField("content", () => editString(edits))
        }
    }

    // Note: lines in contenteditable are inherently weird, don't rely on this for anything aside from beginning and end
    getPosition() {
        // get selection
        const selection = document.getSelection()!;
        // ok, now we just care about the current cursor location
        let selectedNode = selection.focusNode;
        let selectionCol = selection.focusOffset;
        if (selectedNode === this.editor.element) { // this means we need to find the selected node using the offset
            selectedNode = this.editor.element.childNodes[selectionCol];
            selectionCol = 0;
        }
        // ok, now which line number?
        let selectionLineNum = -1;
        const contentNodes = this.editor.contentNodes;
        contentNodes.forEach((node, idx) => {
            if (node === selectedNode || node.contains(selectedNode)) {
                selectionLineNum = idx;
            }
        });
        return {
            lineNumber: selectionLineNum + 1, // lines start at 1 like Monaco
            column: selectionCol
        };
    }

    getRange() {
        const contentLines = this.editor.contentNodes

        const lastLine = contentLines[contentLines.length - 1]?.textContent || "";

        return {
            startLineNumber: 1, // start at 1 like Monaco
            startColumn: 0,
            endLineNumber: contentLines.length,
            endColumn: lastLine.length
        };

    }

    getCurrentSelection() {
        return document.getSelection()!.toString()
    }

    protected keyAction(key: string, pos: IPosition, range: IRange, selection: string) {
        return matchS<PostKeyAction[]>(key)
            .when("MoveUp", () => {
                if (!selection && pos.lineNumber <= range.startLineNumber && pos.column <= range.startColumn) {
                    this.notebookState.selectCell(this.id, {relative: "above", editing: true})
                }
            })
            .when("MoveUpK", () => {
                // do nothing
            })
            .when("MoveDown", () => {
                if (!selection && pos.lineNumber >= range.endLineNumber && pos.column >= range.endColumn) {
                    this.notebookState.selectCell(this.id, {relative: "below", editing: true})
                }
            })
            .when("MoveDownJ", () => {
                // do nothing
            })
            .otherwise(() => super.keyAction(key, pos, range, selection)) ?? undefined
    }

    protected onSelected() {
        super.onSelected()
        this.editor.focus()
    }

    protected onDisposed() {
        super.onDisposed();
        this.listeners.forEach(([k, fn]) => {
            this.editor.element.removeEventListener(k, fn)
        });
    }

    setDisabled(disabled: boolean) {
        this.editor.disabled = disabled
    }
}


export class VizCell extends Cell {

    private editor: VizSelector;

    private _editorEl: TagElement<'div'>;
    get editorEl(): TagElement<'div'> { return this._editorEl }

    private cellInputTools: TagElement<'div'>;
    private execDurationUpdater?: number;
    private viz: Viz;
    private cellOutput: CodeCellOutput;

    private valueName: string;
    private resultValue?: ResultValue;
    private previousViews: Record<string, [Viz, Output | ClientResult]> = {};
    private copyCellOutputBtn: TagElement<"button">;
    private convertToVegaBtn: TagElement<"button">;

    constructor(dispatcher: NotebookMessageDispatcher, _notebookState: NotebookStateHandler, _cellState: StateHandler<CellState>) {
        super(dispatcher, _notebookState, _cellState);
        const cellState = this.cellState;
        const notebookState = this.notebookState;

        const initialViz = parseMaybeViz(this.cellState.state.content);
        if (isViz(initialViz)) {
            this.viz = initialViz;
            this.valueName = this.viz.value;
        } else if (initialViz && initialViz.value) {
            this.valueName = initialViz.value;
        } else {
            console.error("No value defined for viz cell!")
            this.cellState.updateField("compileErrors", () => setValue([new CompileErrors([
                new KernelReport(
                    new Position(`Cell ${this.id}`, 0, 0, 0),
                    "No value defined for viz cell! This should never happen. If you see this error, please report it to the Polynote team along with the contents of your browser console. Thank you!",
                    2)
            ])]))
        }

        this._editorEl = div(['viz-selector', 'loading'], 'Notebook is loading...');

        if (cellState.state.output.length > 0) {
            this.previousViews[this.viz.type] = [this.viz, cellState.state.output[0]];
        }

        // TODO: extract the common stuff with CodeCell

        const execInfoEl = div(["exec-info"], []);

        this.copyCellOutputBtn = iconButton(['copy-output'], 'Copy Output to Clipboard', 'copy', 'Copy Output to Clipboard').click(() => this.copyOutput())
        this.copyCellOutputBtn.style.display = "none";

        this.cellOutput = new CodeCellOutput(this.notebookState, cellState, this.cellId, cellState.view("compileErrors"), cellState.view("runtimeError"), this.copyCellOutputBtn);

        // after the cell is run, cache the viz and result and hide input
        cellState.view('results').addObserver(results => {
            const result = findInstance(results, ClientResult);
            if (result) {
                const viz = deepCopy(this.viz);
                // don't cache a "preview" plot view, only a real one.
                if (viz.type !== 'plot' || result instanceof VegaClientResult) {
                    result.toOutput().then(output => this.previousViews[viz.type] = [viz, output]);
                }
            }
        }).disposeWith(this);

        this.el = div(['cell-container', this.state.language, 'code-cell'], [
            div(['cell-input'], [
                this.cellInputTools = div(['cell-input-tools'], [
                    iconButton(['run-cell'], 'Run this cell (only)', 'play', 'Run').click((evt) => {
                        this.hideCodeAfterSuccess();
                        dispatcher.runCells([this.state.id]);
                    }),
                    div(['cell-label'], [this.state.id.toString()]),
                    div(['value-name'], ['Inspecting ', span(['name'], [this.valueName])]),
                    execInfoEl,
                    div(["options"], [
                        button(['toggle-code'], {title: 'Show/Hide Code'}, ['{}']).click(evt => this.toggleCode()),
                        this.copyCellOutputBtn,
                        this.convertToVegaBtn = button(['icon-button', 'convert-to-vega'], {title: "Convert to Vega cell"}, [
                            span(['icon'], img([], "static/style/icons/vega-logo.svg", "Vega"))
                        ]).click(() => this.convertToVega())
                    ])
                ]),
                this._editorEl
            ]),
            this.cellOutput.el
        ]);

        /**
         * Keep watching the available values, so the plot UI can be updated when the value changes.
         */
        const updateValues = (newValues: Record<string, ResultValue>) => {
            if (newValues && newValues[this.valueName] && newValues[this.valueName].live && newValues[this.valueName] !== this.resultValue) {
                this.setValue(newValues[this.valueName]);
                return true;
            }
            return false;
        }

        const watchValues = () => {
            this.notebookState.view("kernel").view("symbols").observeMapped(
                symbols => availableResultValues(symbols, this.notebookState.state.cellOrder, this.id),
                updateValues
            );

            this.notebookState.observeKey("cellOrder", (order, update) => updateValues(
                availableResultValues(this.notebookState.state.kernel.symbols, order, this.id)
            ));
        }

        if (notebookState.isLoading) {
            // wait until the notebook is done loading before populating the result, to make sure we have the result
            // and that it's the correct one.
            notebookState.loaded.then(() => {
                if (!updateValues(notebookState.availableValuesAt(this.id))) {
                    // notebook isn't live. We should wait for the value to become available.
                    // TODO: once we have metadata about which names a cell declares, we can be smarter about
                    //       exactly which cell to wait for. Right now, if the value was declared and then re-declared,
                    //       we'll get the first one (which could be bad). Alternatively, if we had stable cell IDs
                    //       (e.g. UUID) then the viz could refer to the stable source cell of the value being visualized.
                    if (this._editorEl.classList.contains('loading')) {
                        this._editorEl.innerHTML = `Waiting for value <code>${this.valueName}</code>...`;
                    }
                }
                watchValues();
            })
        } else {
            // If notebook is live & kernel is active, we should have the value right now.
            updateValues(notebookState.availableValuesAt(cellState.state.id));
            watchValues();
        }

        // watch metadata to show/hide code/output
        // TODO: this is duplicated from CodeCell; should extract a common base for code-like cells
        const updateMetadata = (metadata: CellMetadata) => {
            if (metadata.hideSource) {
                this.el.classList.add("hide-code")
            } else {
                this.el.classList.remove("hide-code");
                this.layout();
            }

            if (metadata.hideOutput) {
                this.el.classList.add("hide-output");
            } else {
                this.el.classList.remove("hide-output");
            }

            if (metadata.executionInfo) {
                this.setExecutionInfo(execInfoEl, metadata.executionInfo)
            }
        }
        updateMetadata(this.state.metadata);
        cellState.view("metadata").addObserver(metadata => updateMetadata(metadata));

        // Watch errors in order to
    }

    private hideCodeAfterSuccess(): void {
        const obs = this.cellState.observeKey("error", error => {
            obs.dispose()
            if (!error && this.cellState.state.results.length) {
                this.toggleCode(true);
            }
        });
    }

    // TODO: should be extracted from Viz and Code cells.
    private copyOutput() {
        const maybeOutput = collect(this.cellState.state.output, output => output.contentType.startsWith('text/plain') ? output.content.join('') : undefined)
        if (maybeOutput.length > 0) {
            const content = maybeOutput.join('')
            copyToClipboard(content, this.notebookState)
        }
    }

    private setValue(value: ResultValue): void {
        this.resultValue = value;
        this.viz = this.viz || parseMaybeViz(this.cellState.state.content);
        if (!isViz(this.viz)) {
            this.updateViz(this.selectDefaultViz(this.resultValue));
            this.valueName = this.viz!.value;
        }

        if (this.editor) {
            this.editor.tryDispose();
        }

        const editor = this.editor = new VizSelector(this.valueName, this.resultValue, this.dispatcher, this.notebookState, deepCopy(this.viz));

        // handle external edits
        this.cellState.view("content").addObserver((content, result, src) => {
            if (src !== this) {
                const newViz = parseMaybeViz(content);
                if (isViz(newViz)) {
                    editor.currentViz = newViz;
                }
            }
        });

        this.editor.onChange(viz => {
            // only show copy button for string results (should we show on any other results?)
            if (viz.type === "string" || viz.type === "mime" && viz.mimeType === "text/plain") {
                this.copyCellOutputBtn.style.display = "unset";
            } else {
                this.copyCellOutputBtn.style.display = "none";
            }
            this.updateViz(viz)
        });

        if (this._editorEl.parentNode) {
            this._editorEl.parentNode.replaceChild(this.editor.el, this._editorEl);
        }
        this._editorEl = this.editor.el;

        if (!this.cellState.state.output.length || this.viz.type !== 'plot') {
            const result = this.vizResult(this.viz);
            if (result) {
                this.previousViews[this.viz.type] = [this.viz, result];
                this.dispatcher.setCellOutput(this.cellState.state.id, result);
            }
        }

        this.onChangeViz();
    }

    private selectDefaultViz(resultValue: ResultValue): Viz {
        // select the default viz for the given result value
        // TODO: this should be preference-driven
        return match(resultValue.preferredRepr).typed<Viz>()
            .whenInstance(StreamingDataRepr, _ => ({ type: "schema", value: resultValue.name }))
            .whenInstance(DataRepr, _ => ({ type: "data", value: resultValue.name }))
            .whenInstance(MIMERepr, repr => ({ type: "mime", mimeType: repr.mimeType, value: resultValue.name }))
            // TODO: viz handling for lazy & updating
            .otherwise({ type: "string", value: resultValue.name })
    }

    private updateViz(viz: Viz) {
        const newCode = saveViz(viz);
        const oldViz = this.viz;
        const edits = diffEdits(this.cellState.state.content, newCode);
        if (edits.length > 0) {
            this.viz = deepCopy(viz);
            const cellId = this.cellState.state.id;
            this.cellState.updateField("content", () => editString(edits), this);
            if (this.previousViews[viz.type] && deepEquals(this.previousViews[viz.type][0], viz)) {
                const result = this.previousViews[viz.type][1];
                this.cellOutput.clearOutput();
                this.dispatcher.setCellOutput(cellId, result);
            } else if (this.resultValue) {
                const result = this.vizResult(viz);

                if (result) {
                    this.cellOutput.clearOutput();
                    this.dispatcher.setCellOutput(cellId, result);
                } else if (viz.type !== oldViz?.type) {
                    this.cellOutput.clearOutput();
                }
            }

        }
        this.onChangeViz();
    }

    private onChangeViz() {
        const viz = this.viz;
        if(viz.type === 'plot') {
            try {
                validatePlot(viz.plotDefinition);
                this.convertToVegaBtn.style.display = 'inline';
            } catch (err) {
                this.convertToVegaBtn.style.display = 'none';
            }
        } else {
            this.convertToVegaBtn.style.display = 'none';
        }
    }

    private convertToVega() {
        const viz = this.viz;
        const streaming = collectInstances(this.resultValue?.reprs ?? [], StreamingDataRepr)[0];
        if(viz.type === 'plot' && streaming && streaming.dataType instanceof StructType) {
            try {
                validatePlot(viz.plotDefinition);
                const vegaCode = plotToVegaCode(viz.plotDefinition, streaming.dataType);
                this.notebookState.insertCell("below", {id: this.id, language: "vega", metadata: new CellMetadata(), content: vegaCode})
                    .then(id => this.notebookState.selectCell(id));
            } catch (err) {
                this.convertToVegaBtn.style.display = 'none';
            }
        } else {
            this.convertToVegaBtn.style.display = 'none';
        }
    }

    private vizResult(viz: Viz): ClientResult | undefined {
        try {
            switch (viz.type) {
                case "table": return new MIMEClientResult(new MIMERepr("text/html", this.editor.tableHTML));
                case "plot": return undefined;
                default:
                    return collectInstances(
                        VizInterpreter.interpret(saveViz(viz), cellContext(this.notebookState, this.dispatcher, this.cellState.state.id)),
                        ClientResult)[0];
            }
        } catch (err) {
            console.log("error in vizResult", err)
        }
        return undefined;
    }

    protected getCurrentSelection(): string {
        return "";
    }

    protected getPosition(): IPosition {
        // plots don't really have a position.
        return {
            lineNumber: 0,
            column: 0
        };
    }

    protected getRange(): IRange {
        // plots don't really have a range
        return {
            startLineNumber: 0,
            startColumn: 0,
            endLineNumber: 0,
            endColumn: 0
        };
    }

    setDisabled(disabled: boolean): void {
        if (this.editor)
            this.editor.disabled = disabled;
    }

    private toggleCode(hide?: boolean) {
        this.cellState.updateField("metadata", meta => setValue(meta.copy({hideSource: hide ?? !meta.hideSource})));
    }

    private setExecutionInfo(el: TagElement<"div">, executionInfo: ExecutionInfo) {
        const start = new Date(Number(executionInfo.startTs));
        // clear display
        el.innerHTML = '';
        window.clearInterval(this.execDurationUpdater);
        delete this.execDurationUpdater;

        // populate display
        el.appendChild(span(['exec-start'], [start.toLocaleString("en-US", {timeZoneName: "short"})]));
        el.classList.add('output');

        if (this.state.running || executionInfo.endTs) {
            const endTs = executionInfo.endTs ?? Date.now();
            const duration = Number(endTs) - Number(executionInfo.startTs);
            el.appendChild(span(['exec-duration'], [prettyDuration(duration)]));

            if (executionInfo.endTs === undefined || executionInfo.endTs === null) {
                // update exec info every so often
                if (this.execDurationUpdater === undefined) {
                    this.execDurationUpdater = window.setInterval(() => this.setExecutionInfo(el, executionInfo), 333)
                }
            }
        }
    }

}


/**
 * Copy some text content to the clipboard.
 * @param content   The content to copy
 * @param nbState   Optionally, the NotebookStateHandler (purely to generate a Task for this process)
 */
export function copyToClipboard(content: string, notebookState?: NotebookStateHandler) {
    console.log("copying to clipboard! ", content)
    //TODO: use https://developer.mozilla.org/en-US/docs/Web/API/Clipboard/write once
    //      browser support has solidified.
    const task = new TaskInfo("Copy Task", "Copy Task", `Copying Cell ${notebookState?.state.activeCellId} Output`, TaskStatus.Queued, 0)
    notebookState?.updateField("kernel", () => ({tasks: updateProperty("Copy Task", task)}))
    navigator.clipboard.writeText(content)
        .then(() => {
            notebookState?.updateField("kernel", () => ({tasks: updateProperty("Copy Task", setValue({...task, progress: 25, status: TaskStatus.Running}))}))
            setTimeout(() => {
                notebookState?.updateField("kernel", () => ({tasks: updateProperty("Copy Task", setValue({...task, progress: 255, status: TaskStatus.Complete}))}))
            }, 333)
        })
        .catch(err => console.error("Error while writing to clipboard", err))
}<|MERGE_RESOLUTION|>--- conflicted
+++ resolved
@@ -321,11 +321,7 @@
             newCellDivider
         ]).dataAttr('data-cellid', id.toString());
 
-<<<<<<< HEAD
-        this.el.mousedown(evt => this.cell.doSelect());
-=======
-        this.el.click(evt => this._cell.doSelect());
->>>>>>> 68046d8c
+        this.el.mousedown(evt => this._cell.doSelect());
         cellState.view("language").addObserver((newLang, updateResult) => {
             // Need to create a whole new cell if the language switches between code and text
             if (updateResult.oldValue && (updateResult.oldValue === "text" || newLang === "text")) {
