import {blockquote, button, div, dropdown, h4, iconButton, span, tag, TagElement} from "../../tags";
import {NotebookMessageDispatcher,} from "../../../messaging/dispatcher";
import {
    clearArray,
    Disposable,
    EditString,
    editString, ImmediateDisposable, moveArrayValue,
    removeFromArray,
    SetValue,
    setValue,
    StateHandler,
    StateView,
    UpdateLike,
    updateProperty,
    UpdateResult,
} from "../../../state";
import * as monaco from "monaco-editor";
import {
    editor,
    IKeyboardEvent,
    IPosition,
    IRange,
    languages,
    MarkerSeverity,
    Range,
    SelectionDirection
} from "monaco-editor";
// @ts-ignore (ignore use of non-public monaco api)
import {StandardKeyboardEvent} from 'monaco-editor/esm/vs/base/browser/keyboardEvent.js';
import {
    ClientResult,
    CompileErrors,
    ExecutionInfo,
    MIMEClientResult,
    Output,
    PosRange,
    ResultValue,
    RuntimeError
} from "../../../data/result";
import {CellMetadata} from "../../../data/data";
import {FoldingController} from "../../input/monaco/extensions";
import {ContentEdit, Delete, diffEdits, Insert} from "../../../data/content_edit";
import {
    displayContent,
    displayData,
    displaySchema,
    mimeEl,
    MIMEElement,
    parseContentType,
    prettyDuration
} from "../../display/display_content";
import match, {matchS, purematch} from "../../../util/match";
import {CommentHandler} from "./comment";
import {RichTextEditor} from "../../input/text_editor";
import {DataRepr, MIMERepr, StreamingDataRepr} from "../../../data/value_repr";
import {DataReader} from "../../../data/codec";
import {StructType} from "../../../data/data_type";
import {FaviconHandler} from "../../../notification/favicon_handler";
import {NotificationHandler} from "../../../notification/notifications";
import {VimStatus} from "./vim_status";
import {availableResultValues, cellContext, ClientInterpreters} from "../../../interpreter/client_interpreter";
import {ErrorEl, getErrorLine} from "../../display/error";
import {Error, TaskInfo, TaskStatus} from "../../../data/messages";
import {collect, collectInstances, deepCopy, deepEquals, findInstance, linePosAt} from "../../../util/helpers";
import {
    CellPresenceState,
    CellState,
    CompletionHint,
    NotebookStateHandler,
    SignatureHint
} from "../../../state/notebook_state";
import {ServerStateHandler} from "../../../state/server_state";
import {isViz, parseMaybeViz, saveViz, Viz, VizSelector} from "../../input/viz_selector";
import {VegaClientResult, VizInterpreter} from "../../../interpreter/vega_interpreter";
import IStandaloneCodeEditor = editor.IStandaloneCodeEditor;
import CompletionList = languages.CompletionList;
import SignatureHelp = languages.SignatureHelp;
import SignatureHelpResult = languages.SignatureHelpResult;
import EditorOption = editor.EditorOption;
import IModelContentChangedEvent = editor.IModelContentChangedEvent;
import IIdentifiedSingleEditOperation = editor.IIdentifiedSingleEditOperation;
import TrackedRangeStickiness = editor.TrackedRangeStickiness;
import IMarkerData = editor.IMarkerData;


export type CodeCellModel = editor.ITextModel & {
    requestCompletion(pos: number): Promise<CompletionList>,
    requestSignatureHelp(pos: number): Promise<SignatureHelpResult>
};

class CellDragHandle extends ImmediateDisposable {
    private onRelease?: () => void;
    readonly el: TagElement<'div'>;
    private placeholderEl?: TagElement<'div'>;
    private draggingEl?: HTMLElement;
    private _disabled: boolean = false;
    constructor(parent: CellContainer, notifyMoved: (after: string | null) => Promise<void>) {
        super(() => {
            if (this.onRelease) {
                this.onRelease();
            }
            if (this.el.parentNode) {
                this.el.parentNode.removeChild(this.el);
            }
            this.el.removeEventListener('mousedown', onDragStart);
        });
        this.disposeWith(parent);

        let initialDragY = 0;
        let initialDragX = 0;
        let initialY = 0;
        let animFrame = 0;
        let initialPrev: Element | null | undefined = undefined;

        const getCellAtPoint: (x: number, y: number) => (HTMLElement | undefined) = (x, y) => {
            const el = document.elementsFromPoint(x, y)
                .filter(el => el !== this.draggingEl && el.classList.contains('cell-and-divider'))[0];
            if (el)
                return el as HTMLElement;
            return undefined;
        }

        const onMove = (evt: MouseEvent) => {
            evt.preventDefault();
            const dY = evt.clientY - initialDragY;
            const draggingEl = this.draggingEl!;
            const placeholder = this.placeholderEl!;

            if (animFrame) {
                window.cancelAnimationFrame(animFrame);
            }
            animFrame = window.requestAnimationFrame(() => {
                animFrame = 0;
                const newY = initialY + dY;
                const goingUp = newY < draggingEl.offsetTop;

                draggingEl.style.top = newY + 'px';

                const draggingOver = getCellAtPoint(initialDragX, evt.clientY);
                if (draggingOver) {
                    const dims = draggingOver.getBoundingClientRect();
                    const mid = dims.y + (dims.height / 2);
                    const next = evt.clientY < mid ? draggingOver : draggingOver.nextElementSibling;
                    placeholder.parentElement!.insertBefore(placeholder, next);
                }
            });
            // TODO: handle scrolling the viewport
        }

        const removeListeners = () => {
            window.removeEventListener("mousemove", onMove);
            window.removeEventListener("mouseup", onRelease);
            window.removeEventListener("blur", onRelease);
        }

        const onRelease = () => {
            removeListeners();
            const placeholder = this.placeholderEl!;
            const draggingEl = this.draggingEl!;
            const newPrev = placeholder.previousElementSibling;
            placeholder.parentNode!.removeChild(placeholder);

            const notified = newPrev !== initialPrev ? notifyMoved(newPrev?.getAttribute('data-cellid') ?? null) : Promise.resolve();
            notified.then(() => {
                draggingEl.classList.remove('dragging');
                draggingEl.style.top = '';
                draggingEl.style.left = '';
                draggingEl.style.width = '';
            });

            this.draggingEl = undefined;
            this.placeholderEl = undefined;
            this.onRelease = undefined;
        }

        const onDragStart = (evt: MouseEvent) => {
            evt.preventDefault();
            if (this.disabled || evt.button !== 0) {
                return;
            }
            initialDragX = evt.clientX + 40;
            initialDragY = evt.clientY;
            window.addEventListener("mousemove", onMove);
            window.addEventListener("mouseup", onRelease);
            window.addEventListener("blur", onRelease);
            this.onRelease = onRelease;
            const draggingEl = this.draggingEl = parent.el;
            initialPrev = draggingEl.previousElementSibling;
            initialY = draggingEl.offsetTop;
            this.placeholderEl = div(['cell-drag-placeholder'], []);
            this.placeholderEl.style.height = draggingEl.offsetHeight + 'px';
            console.log(draggingEl.offsetTop, draggingEl.offsetParent);
            draggingEl.style.top = draggingEl.offsetTop + 'px';
            draggingEl.style.left = draggingEl.offsetLeft + 'px';
            draggingEl.style.width = draggingEl.offsetWidth + 'px';
            draggingEl.classList.add('dragging');
            draggingEl.parentElement!.insertBefore(this.placeholderEl, draggingEl.nextSibling);
        }

        this.el = div(['cell-dragger'], [div(['inner'], [])]);
        this.el.addEventListener('mousedown', onDragStart);

    }

    get disabled(): boolean {
        return this._disabled;
    }

    set disabled(disabled: boolean) {
        if (disabled === this.disabled)
            return;
        this._disabled = disabled;
        if (disabled) {
            this.el.classList.add("disabled");
        } else {
            this.el.classList.remove("disabled");
        }
    }
}

export class CellContainer extends Disposable {
    readonly el: TagElement<"div">;
    private readonly cellId: string;
    private cell: Cell;
    private path: string;
    private cellState: StateHandler<CellState>;

    constructor(
        newCellDivider: TagElement<'div'>,
        private dispatcher: NotebookMessageDispatcher,
        private notebookState: NotebookStateHandler,
        state: StateHandler<CellState>
    ) {
        super()
        const cellState = this.cellState = state.fork(this);
        const id = cellState.state.id;
        this.cellId = `Cell${id}`;
        this.cell = this.cellFor(cellState.state.language);
        this.path = notebookState.state.path;

        const dragHandle = new CellDragHandle(
            this,
            newPrev => notebookState.updateAsync(state => {
                const myIndex = state.cellOrder.indexOf(id);
                const newIndex = newPrev ? state.cellOrder.indexOf(parseInt(newPrev, 10)) + 1 : 0;
                return {
                    cellOrder: moveArrayValue(myIndex, newIndex)
                }
            }, this, 'cellOrder').then(() => {})
        );

        cellState.addObserver(state => {
            dragHandle.disabled = state.running || state.queued;
        })

        this.el = div(['cell-and-divider'], [
            div(['cell-component'], [dragHandle, this.cell.el]),
            newCellDivider
        ]).dataAttr('data-cellid', id.toString());

        this.el.click(evt => this.cell.doSelect());
        cellState.view("language").addObserver((newLang, updateResult) => {
            // Need to create a whole new cell if the language switches between code and text
            if (updateResult.oldValue && (updateResult.oldValue === "text" || newLang === "text")) {
                const newCell = this.cellFor(newLang)
                newCell.replace(this.cell).then(cell => {
                    this.cell = cell
                    this.layout()
                })
            }
        });

        ServerStateHandler.view("connectionStatus").addObserver(currentStatus => {
            if (currentStatus === "disconnected") {
                this.cell.setDisabled(true)
            } else {
                this.cell.setDisabled(false)
            }
        }).disposeWith(this)

        this.disposeWith(cellState)
    }

    private cellFor(lang: string) {
        switch (lang) {
            case "text":
                return new TextCell(this.dispatcher, this.notebookState, this.cellState, this.path);
            case "viz":
                return new VizCell(this.dispatcher, this.notebookState, this.cellState, this.path);
            default:
                return new CodeCell(this.dispatcher, this.notebookState, this.cellState, this.path);
        }
    }

    layout() {
        this.cell.layout()
    }

    delete() {
        this.cellState.dispose()
        this.cell.delete()
    }
}

export const cellHotkeys = {
    [monaco.KeyCode.UpArrow]: ["MoveUp", "Move to previous cell."],
    [monaco.KeyCode.DownArrow]: ["MoveDown", "Move to next cell. If there is no cell below, create it."],
    [monaco.KeyMod.Shift | monaco.KeyCode.Enter]: ["RunAndSelectNext", "Run cell and select the next cell. If there is no cell, create one."],
    [monaco.KeyMod.Shift | monaco.KeyMod.CtrlCmd | monaco.KeyCode.Enter]: ["RunAndInsertBelow", "Run cell and insert a new cell below it."],
    [monaco.KeyMod.CtrlCmd | monaco.KeyCode.PageUp]: ["SelectPrevious", "Move to previous."],
    [monaco.KeyMod.CtrlCmd | monaco.KeyCode.PageDown]: ["SelectNext", "Move to next cell. If there is no cell below, create it."],
    [monaco.KeyMod.WinCtrl | monaco.KeyMod.Alt | monaco.KeyCode.KEY_A]: ["InsertAbove", "Insert a cell above this cell"],
    [monaco.KeyMod.WinCtrl | monaco.KeyMod.Alt | monaco.KeyCode.KEY_B]: ["InsertBelow", "Insert a cell below this cell"],
    [monaco.KeyMod.WinCtrl | monaco.KeyMod.Alt | monaco.KeyCode.KEY_D]: ["Delete", "Delete this cell"],
    [monaco.KeyMod.Shift | monaco.KeyCode.F10]: ["RunAll", "Run all cells."],
    [monaco.KeyMod.CtrlCmd | monaco.KeyMod.Alt | monaco.KeyCode.F9]: ["RunToCursor", "Run to cursor."],
    // Special hotkeys to support VIM movement across cells. They are not displayed in the hotkey list
    [monaco.KeyCode.KEY_J]: ["MoveDownJ", ""],
    [monaco.KeyCode.KEY_K]: ["MoveUpK", ""],
};

abstract class Cell extends Disposable {
    protected id: number;
    protected cellId: string;
    public el: TagElement<"div">;
    protected readonly cellState: StateHandler<CellState>;
    protected readonly notebookState: NotebookStateHandler;

    protected constructor(protected dispatcher: NotebookMessageDispatcher, _notebookState: NotebookStateHandler, _cellState: StateHandler<CellState>) {
        super()
        const cellState = this.cellState = _cellState.fork(this);
        const notebookState = this.notebookState = _notebookState.fork(this)

        // Attach listeners when the notebook is fully loaded (by then, `el` should be populated)
        notebookState.loaded.then(() => {
            // Handle hotkeys when cell is focused but editor is not. The editor hotkey handlers should have priority
            // if the editors are active.
            this.el.addEventListener('keydown', (evt: KeyboardEvent) => this.onKeyDown(evt))
            this.el.tabIndex = 0; // set the tabIndex so this element can be focused.
        })

        this.id = cellState.state.id;
        this.cellId = `Cell${this.id}`;

        const updateSelected = (selected: boolean | undefined) => {
            if (selected) {
                this.onSelected()
            } else {
                this.onDeselected()
            }
        }
        cellState.observeKey("selected", updateSelected);

        cellState.onDispose.then(() => {
            this.dispose()
        })
    }

    protected addCellClass(name: string) {
        this.el?.classList.add(name);
        this.el?.parentElement?.classList.add(name);
    }

    protected removeCellClass(name: string) {
        this.el?.classList.remove(name);
        this.el?.parentElement?.classList.remove(name);
    }

    doSelect(){
        if (! this.cellState.state.selected) {
            this.notebookState.selectCell(this.id)
        }
    }

    doDeselect(){
        if (document.body.contains(this.el)) { // prevent a blur call when a cell gets deleted.
            if (this.cellState.state.selected // prevent blurring a different cell
                && ! VimStatus.currentlyActive) {  // don't blur if Vim statusbar has been selected
                this.cellState.updateField("selected", () => false)
            }
        }
    }

    replace(oldCell: Cell): Promise<Cell> {
        return oldCell.dispose().then(() => {
            oldCell.el.replaceWith(this.el);
            if (this.cellState.state.selected || oldCell.cellState.state.selected) {
                this.onSelected()
            }
            return Promise.resolve(this)
        })
    }

    protected onSelected() {
<<<<<<< HEAD
        this.addCellClass("active");
=======
        this.el?.classList.add("active");
        if (document.activeElement instanceof HTMLElement) document.activeElement.blur()
>>>>>>> c8cbe310
        this.el?.focus()
        this.scroll()
        if (!document.location.hash.includes(this.cellId)) {
            this.setUrl();
        }

        if (this.notebookState.state.activeCellId !== this.id) {
            this.notebookState.updateField("activeCellId", () => setValue(this.id))
        }
    }

    protected onDeselected() {
        this.removeCellClass("active");
    }

    protected scroll() {
        const viewport = this.el.closest('.notebook-cells');
        if (viewport instanceof HTMLElement) {
            const viewportScrollTop = viewport.scrollTop;
            const viewportScrollBottom = viewportScrollTop + viewport.clientHeight;

            const elTop = this.el.offsetTop - viewport.offsetTop;
            const elBottom = elTop + this.el.offsetHeight;

            const buffer = 30 // 30 px buffer for visibility calculation
            const topVisible = elTop > viewportScrollTop && elTop < (viewportScrollBottom - 30)
            const bottomVisible = elBottom > (viewportScrollTop + 30) && elBottom < viewportScrollBottom
            if (!topVisible && !bottomVisible) {
                const needToScrollUp = elTop < viewportScrollTop;
                const needToScrollDown = elBottom > viewportScrollBottom;

                if (needToScrollUp && !needToScrollDown) {
                    this.el.scrollIntoView({behavior: "auto", block: "start", inline: "nearest"})
                } else if(!needToScrollUp && needToScrollDown) {
                    this.el.scrollIntoView({behavior: "auto", block: "start", inline: "nearest"})
                }
            }
        }
    }

    protected calculateHash(maybeSelection?: monaco.Range): URL {
        const currentURL = new URL(document.location.toString());

        currentURL.hash = `${this.cellId}`;
        return currentURL
    }
    protected setUrl(maybeSelection?: monaco.Range) {
        const currentURL = this.calculateHash(maybeSelection)

        window.history.replaceState(window.history.state, document.title, currentURL.href)
    }

    protected get state() {
        return this.cellState.state
    }

    protected onKeyDown(evt: IKeyboardEvent | KeyboardEvent) {
        let keybinding;
        if (evt instanceof StandardKeyboardEvent) {
            keybinding = (evt as typeof StandardKeyboardEvent)._asKeybinding;
        } else {
            keybinding = new StandardKeyboardEvent(evt)._asKeybinding;
        }
        const hotkey = cellHotkeys[keybinding]
        if (hotkey && hotkey.length > 0) {
            const key = hotkey[0];
            const pos = this.getPosition();
            const range = this.getRange();
            const selection = this.getCurrentSelection();

            const preventDefault = this.keyAction(key, pos, range, selection)
            evt.stopPropagation();
            if (preventDefault) {
                evt.preventDefault();
            }
        }
    }

    protected selectOrInsertCell(direction: "above" | "below", doInsert = true) {
        const selected = this.notebookState.selectCell(this.id, {relative: direction, editing: true})
        // if a new cell wasn't selected, we probably need to insert a cell
        if (doInsert && (selected === undefined || selected === this.id)) {
            this.notebookState.insertCell(direction).then(id => this.notebookState.selectCell(id))
        }
    }

    protected keyAction(key: string, pos: IPosition, range: IRange, selection: string): boolean | undefined {
        return matchS<boolean>(key)
            .when("MoveUp", () => {
                this.notebookState.selectCell(this.id, {relative: "above", editing: true})
            })
            .when("MoveUpK", () => {
                this.notebookState.selectCell(this.id, {relative: "above", editing: true})
            })
            .when("MoveDown", () => {
                this.notebookState.selectCell(this.id, {relative: "below", editing: true})
            })
            .when("MoveDownJ", () => {
                this.notebookState.selectCell(this.id, {relative: "below", editing: true})
            })
            .when("RunAndSelectNext", () => {
                this.dispatcher.runActiveCell()
                this.selectOrInsertCell("below", false)
                return true // preventDefault
            })
            .when("RunAndInsertBelow", () => {
                this.dispatcher.runActiveCell()
                this.notebookState.insertCell("below").then(id => this.notebookState.selectCell(id))
                return true // preventDefault
            })
            .when("SelectPrevious", () => {
                this.notebookState.selectCell(this.id, {relative: "above", editing: true})
            })
            .when("SelectNext", () => {
                this.notebookState.selectCell(this.id, {relative: "below", editing: true})
            })
            .when("InsertAbove", () => {
                this.notebookState.insertCell("above").then(id => this.notebookState.selectCell(id))
            })
            .when("InsertBelow", () => {
                this.notebookState.insertCell("below").then(id => this.notebookState.selectCell(id))
            })
            .when("Delete", () => {
                this.notebookState.deleteCell()
            })
            .when("RunAll", () => {
                this.dispatcher.runCells([])
            })
            .when("RunToCursor", () => {
                this.dispatcher.runToActiveCell()
            })
            .otherwise(null) ?? undefined
    }

    protected abstract getPosition(): IPosition

    protected abstract getRange(): IRange

    protected abstract getCurrentSelection(): string

    abstract setDisabled(disabled: boolean): void

    delete() {
        this.dispose()
    }

    layout() {}
}

type ErrorMarker = {error: CompileErrors | RuntimeError, markers: IMarkerData[]};

export class CodeCell extends Cell {
    private readonly editor: IStandaloneCodeEditor;
    private readonly editorEl: TagElement<"div">;
    private cellInputTools: TagElement<"div">;
    private applyingServerEdits: boolean;
    private execDurationUpdater?: number;
    private highlightDecorations: string[] = [];
    private vim?: any;
    private commentHandler: CommentHandler;

    private errorMarkers: ErrorMarker[] = [];

    constructor(dispatcher: NotebookMessageDispatcher, notebookState: NotebookStateHandler, cell: StateHandler<CellState>, private path: string) {
        super(dispatcher, notebookState, cell);
        const cellState = this.cellState;
        const langSelector = dropdown(['lang-selector'], ServerStateHandler.state.interpreters);
        langSelector.setSelectedValue(this.state.language);
        langSelector.addEventListener("input", evt => {
            const selectedLang = langSelector.getSelectedValue();
            if (selectedLang !== this.state.language) {
                notebookState.setCellLanguage(this.id, selectedLang)
            }
        });

        const execInfoEl = div(["exec-info"], []);

        this.editorEl = div(['cell-input-editor'], [])

        const highlightLanguage = ClientInterpreters[this.state.language]?.highlightLanguage ?? this.state.language;
        // set up editor and content
        this.editor = monaco.editor.create(this.editorEl, {
            value: this.state.content,
            language: highlightLanguage,
            automaticLayout: true, // this used to poll but it looks like it doesn't any more? https://github.com/microsoft/vscode/pull/90111/files
            codeLens: false,
            dragAndDrop: true,
            minimap: { enabled: false },
            parameterHints: {enabled: true},
            scrollBeyondLastLine: false,
            fontFamily: 'Hasklig, Fira Code, Menlo, Monaco, fixed',
            fontSize: 15,
            fontLigatures: true,
            fixedOverflowWidgets: false,
            lineNumbers: 'on',
            lineNumbersMinChars: 1,
            lineDecorationsWidth: 0,
            renderLineHighlight: "none",
            scrollbar: {
                alwaysConsumeMouseWheel: false
            }
        });

        this.editorEl.style.height = (this.editor.getScrollHeight()) + "px";
        this.editorEl.setAttribute('spellcheck', 'false');  // so code won't be spellchecked

        // layout now, and again after notebook loading (in case a scrollbar was introduced)
        this.editor.layout();
        notebookState.loaded.then(() => this.editor.layout());

        this.editor.onDidFocusEditorWidget(() => {
            this.editor.updateOptions({ renderLineHighlight: "all" });
        });
        this.editor.onDidBlurEditorWidget(() => {
            this.editor.updateOptions({ renderLineHighlight: "none" });
            if (!this.commentHandler.activeComment()) {
                this.doDeselect();
            }
        });
        this.editor.onDidChangeCursorSelection(evt => {
            if (this.applyingServerEdits) return // ignore when applying server edits.

            // deep link - we only care if the user has selected more than a single character
            if ([0, 3].includes(evt.reason)) { // 0 -> NotSet, 3 -> Explicit
                this.setUrl(evt.selection);
            }

            const model = this.editor.getModel();
            if (model) {
                const range = new PosRange(model.getOffsetAt(evt.selection.getStartPosition()), model.getOffsetAt(evt.selection.getEndPosition()));
                if (evt.selection.getDirection() === SelectionDirection.RTL) {
                    this.cellState.updateField("currentSelection", () => range.reversed)
                } else {
                    this.cellState.updateField("currentSelection", () => range)
                }
            }
        });
        (this.editor.getContribution('editor.contrib.folding') as FoldingController).getFoldingModel()?.then(
            foldingModel => foldingModel?.onDidChange(() => this.layout())
        );
        this.editor.onDidChangeModelContent(event => this.onChangeModelContent(event));

        // we need to do this hack in order for completions to work :(
        (this.editor.getModel() as CodeCellModel).requestCompletion = this.requestCompletion.bind(this);
        (this.editor.getModel() as CodeCellModel).requestSignatureHelp = this.requestSignatureHelp.bind(this);

        // NOTE: this uses some private monaco APIs. If this ever ends up breaking after we update monaco it's a signal
        //       we'll need to rethink this stuff.
        this.editor.onKeyDown((evt: IKeyboardEvent | KeyboardEvent) => this.onKeyDown(evt))

        cellState.observeKey("editing", editing => {
            if (editing) {
                this.editor.focus()
            }
        })

        const compileErrorsState = cellState.view("compileErrors");
        compileErrorsState.addObserver(errors => {
            if (errors.length > 0) {
                errors.forEach(error => {
                    const model = this.editor.getModel()!;
                    const reportInfos = collect(error.reports, (report) => {
                        if (report.position) {
                            const startPos = model.getPositionAt(report.position.start ?? report.position.point);
                            const endPos = model.getPositionAt(report.position.end ?? report.position.point);
                            const severity = report.severity * 4;
                            return {
                                message: report.message,
                                startLineNumber: startPos.lineNumber,
                                startColumn: startPos.column,
                                endLineNumber: endPos.lineNumber,
                                endColumn: endPos.column,
                                severity: severity,
                                originalSeverity: report.severity
                            };
                        } else return undefined;
                    });

                    this.setErrorMarkers(error, reportInfos)
                })
            } else {
                this.clearErrorMarkers("compiler")
            }
        })

        const runtimeErrorState = cellState.view("runtimeError")
        runtimeErrorState.addObserver(runtimeError => {
            if (runtimeError) {
                const cellLine = getErrorLine(runtimeError.error, this.cellId);
                if (cellLine !== undefined && cellLine >= 0) {
                    const model = this.editor.getModel()!;
                    this.setErrorMarkers(runtimeError, [{
                        message: runtimeError.error.message, //err.summary.message,
                        startLineNumber: cellLine,
                        endLineNumber: cellLine,
                        startColumn: model.getLineMinColumn(cellLine),
                        endColumn: model.getLineMaxColumn(cellLine),
                        severity: 8
                    }])
                }
            } else {
                this.clearErrorMarkers("runtime")
            }
        })

        let copyCellOutputBtn = iconButton(['copy-output'], 'Copy Output to Clipboard', 'copy', 'Copy Output to Clipboard').click(() => this.copyOutput())
        copyCellOutputBtn.style.display = "none";
        let cellOutput = new CodeCellOutput(dispatcher, cellState, this.cellId, compileErrorsState, runtimeErrorState, copyCellOutputBtn);

        this.el = div(['cell-container', this.state.language, 'code-cell'], [
            div(['cell-input'], [
                this.cellInputTools = div(['cell-input-tools'], [
                    iconButton(['run-cell'], 'Run this cell (only)', 'play', 'Run').click((evt) => {
                        dispatcher.runCells([this.state.id])
                    }),
                    div(['cell-label'], [this.state.id.toString()]),
                    div(['lang-selector'], [langSelector]),
                    execInfoEl,
                    div(["options"], [
                        button(['toggle-code'], {title: 'Show/Hide Code'}, ['{}']).click(evt => this.toggleCode()),
                        iconButton(['toggle-output'], 'Show/Hide Output', 'align-justify', 'Show/Hide Output').click(evt => this.toggleOutput()),
                        copyCellOutputBtn
                    ])
                ]),
                this.editorEl
            ]),
            cellOutput.el
        ]);

        cellState.observeKey("language", (newLang, update) => {
            const oldLang = update.oldValue;
            const newHighlightLang = ClientInterpreters[newLang]?.highlightLanguage ?? newLang;
            if (oldLang) {
                const oldHighlightLang = ClientInterpreters[oldLang]?.highlightLanguage ?? oldLang;
                this.el.classList.replace(oldHighlightLang, newHighlightLang);
            } else {
                this.el.classList.add(newHighlightLang)
            }
            langSelector.setSelectedValue(newHighlightLang);
            monaco.editor.setModelLanguage(this.editor.getModel()!, newHighlightLang)
        })

        const updateMetadata = (metadata: CellMetadata) => {
            if (metadata.hideSource) {
                this.el.classList.add("hide-code")
            } else {
                this.el.classList.remove("hide-code");
                this.layout();
            }

            if (metadata.hideOutput) {
                this.el.classList.add("hide-output");
            } else {
                this.el.classList.remove("hide-output");
            }

            if (metadata.executionInfo) {
                this.setExecutionInfo(execInfoEl, metadata.executionInfo)
            }
        }
        updateMetadata(this.state.metadata);
        cellState.observeKey("metadata", metadata => updateMetadata(metadata));

        cellState.observeKey("content", (content, updateResult, src) => {
            if (src === this)   // ignore edits that originated from monaco
                return;

            const edits = purematch<UpdateLike<string>, ContentEdit[]>(updateResult.update)
                .when(EditString, edits => edits)
                .whenInstance(SetValue, update => updateResult.oldValue ? diffEdits(updateResult.oldValue as string, update.value as string) : [])
                .otherwiseThrow

            if (edits && edits.length > 0) {
                // console.log("applying edits", edits)
                this.applyEdits(edits);
            }
        })

        const updateError = (error: boolean | undefined) => {
            if (error) {
                this.addCellClass("error");
            } else {
                this.removeCellClass("error");
            }
        }
        updateError(this.state.error)
        cellState.observeKey("error", error => updateError(error));

        const updateRunning = (running: boolean | undefined, previously?: boolean) => {
            if (running) {
                this.addCellClass("running");
                // clear results when a cell starts running:
                this.cellState.updateField("results", () => clearArray())

                // update Execution Status (in case this is an initial load)
                if (this.state.metadata.executionInfo) this.setExecutionInfo(execInfoEl, this.state.metadata.executionInfo)

            } else {
                this.removeCellClass("running");
                if (previously) {
                    const status = this.state.error ? "Error" : "Complete"
                    NotificationHandler.notify(this.path, `Cell ${this.id} ${status}`).then(() => {
                        this.notebookState.selectCell(this.id)
                    })
                    // clear the execution duration updater if it hasn't been cleared already.
                    if (this.execDurationUpdater) {
                        window.clearInterval(this.execDurationUpdater);
                        delete this.execDurationUpdater;
                    }
                }
            }
        }
        updateRunning(this.state.running);
        cellState.view("running").addObserver((curr, update) => updateRunning(curr, update.oldValue));

        const updateQueued = (queued: boolean | undefined, previously?: boolean) => {
            if (queued) {
                this.addCellClass("queued");
                if (!previously) {
                    FaviconHandler.inc()
                }
            } else {
                this.removeCellClass("queued");
                if (previously) {
                    FaviconHandler.dec()
                }
            }
        }
        updateQueued(this.state.queued)
        cellState.view("queued").addObserver((curr, update) => updateQueued(curr, update.oldValue));

        const updateHighlight = (h: { range: PosRange , className: string} | undefined) => {
            if (h) {
                const oldExecutionPos = this.highlightDecorations ?? [];
                const model = this.editor.getModel()!;
                const startPos = model.getPositionAt(h.range.start);
                const endPos = model.getPositionAt(h.range.end);
                this.highlightDecorations = this.editor.deltaDecorations(oldExecutionPos, [
                    {
                        range: monaco.Range.fromPositions(startPos, endPos),
                        options: { className: h.className }
                    }
                ]);
            } else if (this.highlightDecorations.length > 0) {
                this.editor.deltaDecorations(this.highlightDecorations, []);
                this.highlightDecorations = [];
            }
        }
        updateHighlight(this.state.currentHighlight)
        cellState.observeKey("currentHighlight", h => updateHighlight(h));

        const presenceMarkers: Record<number, string[]> = {};
        const updatePresence = (id: number, name: string, color: string, range: PosRange) => {
            const model = this.editor.getModel();
            if (model) {
                const old = presenceMarkers[id] ?? [];
                const startPos = model.getPositionAt(range.start);
                const endPos = model.getPositionAt(range.end);
                const newDecorations = [
                    {
                        range: monaco.Range.fromPositions(endPos, endPos),
                        options: {
                            className: `ppc ${color}`,
                            stickiness: TrackedRangeStickiness.NeverGrowsWhenTypingAtEdges,
                            hoverMessage: { value: name }
                        }
                    }
                ];
                if (range.start != range.end) {
                    newDecorations.unshift({
                        range: monaco.Range.fromPositions(startPos, endPos),
                        options: {
                            className: `${color}`,
                            stickiness: TrackedRangeStickiness.NeverGrowsWhenTypingAtEdges,
                            hoverMessage: { value: name }
                        }
                    });
                }
                presenceMarkers[id] = this.editor.deltaDecorations(old, newDecorations);
            }
        }
        Object.values(cellState.state.presence).forEach(p => updatePresence(p.id, p.name, p.color, p.range))
        cellState.observeKey("presence", (newPresence, updateResult) => {
            const removed = Object.values(updateResult.removedValues ?? {}) as CellPresenceState[];
            removed.forEach(p => {
                const marker = presenceMarkers[p.id]
                if (marker) {
                    this.editor.deltaDecorations(marker, [])
                }
                delete presenceMarkers[p.id]
            });

            const added = Object.values(updateResult.addedValues ?? {}) as CellPresenceState[];
            added.forEach(p => updatePresence(p.id, p.name, p.color, p.range));

            const changed = Object.values(updateResult.changedValues ?? {}) as CellPresenceState[];
            changed.forEach(p => updatePresence(p.id, p.name, p.color, p.range));
        })

        // make sure to create the comment handler.
        this.commentHandler = new CommentHandler(cellState.lens("comments"), cellState.view("currentSelection"), this.editor);

        this.onDispose.then(() => {
            this.commentHandler.dispose()
            this.getModelMarkers()?.forEach(marker => {
                this.setModelMarkers([], marker.owner)
            });
            this.editor.dispose()
        })
    }

    private onChangeModelContent(event: IModelContentChangedEvent) {
        this.layout();
        if (this.applyingServerEdits)
            return;

        // clear any error markers if present on the edited content
        const markers = this.getModelMarkers()
        if (markers) {
            const keep = markers.filter(marker => {
                const markerRange = new monaco.Range(marker.startLineNumber, marker.startColumn, marker.endLineNumber, marker.endColumn);
                return event.changes.every(change => ! markerRange.containsRange(change.range))
            })
            this.setModelMarkers(keep)
        }

        // TODO: remove cell highlights here?

        const edits = event.changes.flatMap((contentChange) => {
            if (contentChange.rangeLength > 0 && contentChange.text.length > 0) {
                return [new Delete(contentChange.rangeOffset, contentChange.rangeLength), new Insert(contentChange.rangeOffset, contentChange.text)];
            } else if (contentChange.rangeLength > 0) {
                return [new Delete(contentChange.rangeOffset, contentChange.rangeLength)];
            } else if (contentChange.text.length > 0) {
                return [new Insert(contentChange.rangeOffset, contentChange.text)];
            } else return [];
        });
        this.cellState.updateField("content", () => editString(edits), this);

        // update comments
        this.commentHandler.triggerCommentUpdate()
    }

    requestCompletion(offset: number): Promise<CompletionList> {
        return new Promise<CompletionHint>((resolve, reject) => {
            this.notebookState.state.activeCompletion?.reject() // remove previously active completion if present
            return this.notebookState.updateField("activeCompletion", () => setValue({cellId: this.id, offset, resolve, reject}))
        }).then(({cell, offset, completions}) => {
            const len = completions.length;
            const indexStrLen = ("" + len).length;
            const completionResults = completions.map((candidate, index) => {
                const isMethod = candidate.params.length > 0 || candidate.typeParams.length > 0;

                const typeParams = candidate.typeParams.length ? `[${candidate.typeParams.join(', ')}]`
                    : '';

                const params = isMethod ? candidate.params.map(pl => `(${pl.map(param => `${param.name}: ${param.type}`).join(', ')})`).join('')
                    : '';

                const label = `${candidate.name}${typeParams}${params}`;

                const insertText =
                    candidate.insertText || candidate.name; //+ (params.length ? '($2)' : '');

                // Calculating Range (TODO: Maybe we should try to standardize our range / position / offset usage across the codebase, it's a pain to keep converting back and forth).
                const model = this.editor.getModel()!;
                const p = model.getPositionAt(offset);
                const word = model.getWordUntilPosition(p);
                const range = new Range(p.lineNumber, word.startColumn, p.lineNumber, word.endColumn);
                return {
                    kind: isMethod ? 1 : 9,
                    label: label,
                    insertText: insertText,
                    filterText: insertText,
                    insertTextRules: 4,
                    sortText: ("" + index).padStart(indexStrLen, '0'),
                    detail: candidate.type,
                    range: range
                };
            });
            return {suggestions: completionResults}
        })
    }

    requestSignatureHelp(offset: number): Promise<SignatureHelpResult> {
        return new Promise<SignatureHint>((resolve, reject) => {
            this.notebookState.state.activeSignature?.reject() // remove previous active signature if present.
            return this.notebookState.updateField("activeSignature", () => setValue({cellId: this.id, offset, resolve, reject}))
        }).then(({cell, offset, signatures}) => {
            let sigHelp: SignatureHelp;
            if (signatures) {
                sigHelp = {
                    activeParameter: signatures.activeParameter,
                    activeSignature: signatures.activeSignature,
                    signatures: signatures.hints.map(sig => {
                        const params = sig.parameters.map(param => {
                            return {
                                label: param.typeName ? `${param.name}: ${param.typeName}` : param.name,
                                documentation: param.docString || undefined
                            }
                        });

                        return {
                            documentation: sig.docString || undefined,
                            label: sig.name,
                            parameters: params
                        }
                    })
                }
            } else {
                sigHelp = {activeSignature: 0, activeParameter: 0, signatures: []}
            }

            return {
                value: sigHelp,
                dispose(): void {}
            }
        })
    }

    private setErrorMarkers(error: RuntimeError | CompileErrors, markers: IMarkerData[]) {
        if (this.errorMarkers.find(e => deepEquals(e.error, error)) === undefined) {
            this.setModelMarkers(markers)
            this.errorMarkers.push({error, markers})
        }
    }

    private removeErrorMarker(marker: ErrorMarker) {
        this.errorMarkers = this.errorMarkers.filter(m => m !== marker)
        this.setModelMarkers(this.errorMarkers.flatMap(m => m.markers))
        if (marker.error instanceof RuntimeError) {
            this.cellState.updateField("runtimeError", () => setValue(undefined))
        } else {
            this.cellState.updateField("compileErrors", errs => removeFromArray(errs, marker.error as CompileErrors, deepEquals))
        }
    }

    private clearErrorMarkers(type?: "runtime" | "compiler") {
        const remove = this.errorMarkers.filter(marker => (type === "runtime" && marker.error instanceof RuntimeError) || (type === "compiler" && (marker.error as any).reports) || type === undefined )
        remove.forEach(marker => this.removeErrorMarker(marker))
    }

    private toggleCode() {
        this.cellState.updateField("metadata", prevMetadata => setValue(prevMetadata.copy({hideSource: !prevMetadata.hideSource})))
    }

    private toggleOutput() {
        this.cellState.updateField("metadata", prevMetadata => setValue(prevMetadata.copy({hideOutput: !prevMetadata.hideOutput})))
    }

    private copyOutput() {
        const maybeOutput = this.cellState.state.output.find(o => o.contentType.startsWith('text'));
        if (maybeOutput) {
            console.log("copying to clipboard! ", maybeOutput.content.join(''))
            //TODO: use https://developer.mozilla.org/en-US/docs/Web/API/Clipboard/write once
            //      browser support has solidified.
            const task = new TaskInfo("Copy Task", "Copy Task", `Copying Cell ${this.id} Output`, TaskStatus.Queued, 0)
            this.notebookState.updateField("kernel", () => ({tasks: updateProperty("Copy Task", task)}))
            navigator.clipboard.writeText(maybeOutput.content.join(''))
                .then(() => {
                    this.notebookState.updateField("kernel", () => ({tasks: updateProperty("Copy Task", setValue({...task, progress: 25, status: TaskStatus.Running}))}))
                    setTimeout(() => {
                        this.notebookState.updateField("kernel", () => ({tasks: updateProperty("Copy Task", setValue({...task, progress: 255, status: TaskStatus.Complete}))}))
                    }, 333)
                })
                .catch(err => console.error("Error while writing to clipboard", err))
        }
    }

    layout() {
        const lineCount = this.editor.getModel()!.getLineCount();
        const lastPos = this.editor.getTopForLineNumber(lineCount);
        const lineHeight = this.editor.getOption(EditorOption.lineHeight);
        const height = lastPos + lineHeight;
        this.editorEl.style.height = height + "px";
        this.editor.layout({width: this.editorEl.clientWidth, height});
    }

    private setExecutionInfo(el: TagElement<"div">, executionInfo: ExecutionInfo) {
        const start = new Date(Number(executionInfo.startTs));
        // clear display
        el.innerHTML = '';
        window.clearInterval(this.execDurationUpdater);
        delete this.execDurationUpdater;

        // populate display
        el.appendChild(span(['exec-start'], [start.toLocaleString("en-US", {timeZoneName: "short"})]));
        el.classList.add('output');

        if (this.state.running || executionInfo.endTs) {
            const endTs = executionInfo.endTs ?? Date.now();
            const duration = Number(endTs) - Number(executionInfo.startTs);
            el.appendChild(span(['exec-duration'], [prettyDuration(duration)]));

            if (executionInfo.endTs === undefined || executionInfo.endTs === null) {
                // update exec info every so often
                if (this.execDurationUpdater === undefined) {
                    this.execDurationUpdater = window.setInterval(() => this.setExecutionInfo(el, executionInfo), 333)
                }
            }
        }
    }

    private applyEdits(edits: ContentEdit[]) {
        // can't listen to these edits or they'll be sent to the server again
        // TODO: is there a better way to silently apply these edits? This seems like a hack; only works because of
        //       single-threaded JS, which I don't know whether workers impact that assumption (JS)
        this.applyingServerEdits = true;

        try {
            const monacoEdits: IIdentifiedSingleEditOperation[] = [];
            const model = this.editor.getModel()!;
            edits.forEach((edit) => {
                if (edit.isEmpty()) {
                    return;
                }

                const pos = model.getPositionAt(edit.pos);
                if (edit instanceof Delete) {
                    const endPos = model.getPositionAt(edit.pos + edit.length);
                    monacoEdits.push({
                        range: new monaco.Range(pos.lineNumber, pos.column, endPos.lineNumber, endPos.column),
                        text: null
                    });
                } else if (edit instanceof Insert) {
                    monacoEdits.push({
                        range: new monaco.Range(pos.lineNumber, pos.column, pos.lineNumber, pos.column),
                        text: edit.content,
                        forceMoveMarkers: true
                    });
                }
            });

            //this.editor.getModel().applyEdits(monacoEdits);
            // TODO: above API call won't put the edits on the undo stack. Should other people's edits go on my undo stack?
            //       below calls implement that. It is weird to have other peoples' edits in your undo stack, but it
            //       also gets weird when they aren't – your undos get out of sync with the document.
            //       Maybe there's something different that can be done with undo stops – I don't really know what they
            //       are because it's not well documented (JS)
            this.editor.pushUndoStop();
            this.editor.executeEdits("Anonymous", monacoEdits);
            this.editor.pushUndoStop();
            // TODO: should show some UI thing to indicate whose edits they are, rather than just having them appear
        } finally {
            this.applyingServerEdits = false;
        }
        // this.editListener = this.editor.onDidChangeModelContent(event => this.onChangeModelContent(event));
    }

    protected keyAction(key: string, pos: IPosition, range: IRange, selection: string) {
        if (this.state.metadata.hideSource) { // if the source is hidden, this acts just like any other cell.
            return super.keyAction(key, pos, range, selection)
        } else {
            const ifNoSuggestion = (fun: () => void) => () => {
                // this is really ugly, is there a better way to tell whether the widget is visible??
                const suggestionsVisible = this.editor._contextKeyService.getContextKeyValue("suggestWidgetVisible")
                if (!suggestionsVisible) { // don't do stuff when suggestions are visible
                    fun()
                }
            }
            return matchS<boolean>(key)
                .when("MoveUp", ifNoSuggestion(() => {
                    if (!selection && pos.lineNumber <= range.startLineNumber && pos.column <= range.startColumn) {
                        this.selectOrInsertCell("above")
                    }
                }))
                .when("MoveUpK", ifNoSuggestion(() => {
                    if (!this.vim?.state.vim.insertMode) {
                        if (!selection && pos.lineNumber <= range.startLineNumber && pos.column <= range.startColumn) {
                            this.notebookState.selectCell(this.id, {relative: "above", editing: true})
                        }
                    }
                }))
                .when("MoveDown", ifNoSuggestion(() => {
                    let lastColumn = range.endColumn;
                    if (this.vim && !this.vim.state.vim.insertMode) { // in normal/visual mode, the last column is never selected.
                        lastColumn -= 1
                    }
                    if (!selection && pos.lineNumber >= range.endLineNumber && pos.column >= lastColumn) {
                        this.selectOrInsertCell("below")
                    }
                }))
                .when("MoveDownJ", ifNoSuggestion(() => {
                    if (!this.vim?.state.vim.insertMode) { // in normal/visual mode, the last column is never selected.
                        let lastColumn = range.endColumn - 1;
                        if (!selection && pos.lineNumber >= range.endLineNumber && pos.column >= lastColumn) {
                            this.notebookState.selectCell(this.id, {relative:"below", editing: true})
                        }
                    }
                }))
                .when("SelectPrevious", ifNoSuggestion(() => {
                    this.notebookState.selectCell(this.id, {relative: "above", editing: true})
                }))
                .when("SelectNext", ifNoSuggestion(() => {
                    this.notebookState.selectCell(this.id, {relative: "below", editing: true})
                }))
                .when("InsertAbove", ifNoSuggestion(() => {
                    this.notebookState.insertCell("above").then(id => this.notebookState.selectCell(id))
                }))
                .when("InsertBelow", ifNoSuggestion(() => {
                    this.notebookState.insertCell("below").then(id => this.notebookState.selectCell(id))
                }))
                .when("Delete", ifNoSuggestion(() => {
                    this.notebookState.deleteCell()
                }))
                .when("RunAll", ifNoSuggestion(() => {
                    this.dispatcher.runCells([])
                }))
                .when("RunToCursor", ifNoSuggestion(() => {
                    this.dispatcher.runToActiveCell()
                }))
                .otherwise(() => super.keyAction(key, pos, range, selection)) ?? undefined
        }
    }

    getPosition() {
        return this.editor.getPosition()!;
    }

    getRange() {
        return this.editor.getModel()!.getFullModelRange();
    }

    getCurrentSelection() {
        return this.editor.getModel()!.getValueInRange(this.editor.getSelection()!)
    }

    get markerOwner() {
        return `${this.path}-${this.id}`
    }

    getModelMarkers(): editor.IMarker[] | undefined {
        const model = this.editor.getModel()
        return model ? monaco.editor.getModelMarkers({resource: model.uri}) : undefined
    }

    setModelMarkers(markers: IMarkerData[], owner: string = this.markerOwner): void {
        const model = this.editor.getModel()
        if (model) {
            monaco.editor.setModelMarkers(model, owner, markers)
        }
    }

    protected onSelected() {
        super.onSelected()
        this.vim = VimStatus.get.activate(this.editor)
    }

    protected onDeselected() {
        super.onDeselected();
        this.commentHandler.hide()
        // hide parameter hints on blur
        this.editor.trigger('keyboard', 'closeParameterHints', null);
    }

    setDisabled(disabled: boolean) {
        this.editor.updateOptions({readOnly: disabled});
        if (disabled) {
            this.cellInputTools.classList.add("disabled")
        } else {
            this.cellInputTools.classList.remove("disabled")
        }
    }

    delete() {
        super.delete()
        VimStatus.get.deactivate(this.editor.getId())
    }

    protected calculateHash(maybeSelection?: Range): URL {
        const currentURL = super.calculateHash(maybeSelection);

        const model = this.editor.getModel()
        if (model && maybeSelection && !maybeSelection.isEmpty()) {
            const pos = PosRange.fromRange(maybeSelection, model)
            currentURL.hash += `,${pos.rangeStr}`
        }
        return currentURL
    }
}

type CellErrorMarkers = editor.IMarkerData & { originalSeverity: MarkerSeverity}

class CodeCellOutput extends Disposable {
    readonly el: TagElement<"div">;
    private stdOutEl: MIMEElement | null;
    private stdOutLines: number;
    private stdOutDetails: TagElement<"details"> | null;
    private readonly cellOutputDisplay: TagElement<"div">;
    private readonly cellResultMargin: TagElement<"div">;
    private readonly cellOutputTools: TagElement<"div">;
    private readonly resultTabs: TagElement<"div">;
    private cellErrorDisplay?: TagElement<"div">;

    constructor(
        private dispatcher: NotebookMessageDispatcher,
        private cellState: StateView<CellState>,
        private cellId: string,
        compileErrorsHandler: StateView<CompileErrors[]>,
        runtimeErrorHandler: StateView<RuntimeError | undefined>,
        private copyOutputButton?: TagElement<"button">) {
        super()

        const outputHandler = cellState.view("output").disposeWith(this);
        const resultsHandler = cellState.view("results").disposeWith(this);

        this.el = div(['cell-output'], [
            div(['cell-output-margin'], []),
            // unfortunately we need this extra div for perf reasons (has to be a block)
            div(['cell-output-block'], [
                div(['cell-output-container'], [
                    this.cellOutputDisplay = div(['cell-output-display'], []),
                ])
            ]),
            this.cellResultMargin = div(['cell-result-margin'], []),
            this.cellOutputTools = div(['cell-output-tools'], [
                this.resultTabs = div(["result-tabs"], []),
            ]),
        ]);

        const handleResults = (results: (ClientResult | ResultValue)[]) => {
            if (results.length > 0) {
                results.forEach(res => this.displayResult(res))
            } else {
                this.clearResults()
            }
        }
        handleResults(resultsHandler.state)
        resultsHandler.addObserver((results: (ClientResult | ResultValue)[]) => handleResults(results));

        compileErrorsHandler.addObserver(errors => this.setErrors(errors));

        this.setRuntimeError(runtimeErrorHandler.state)
        runtimeErrorHandler.addObserver(error => {
            this.setRuntimeError(error)
        });

        const handleOutput = (outputs: Output[], result?: UpdateResult<Output[]>) => {
            if (result) {
                if (result.update instanceof SetValue) {
                    this.clearOutput();
                } else if (result.addedValues) {
                    for (const output of Object.values(result.addedValues)) {
                        this.addOutput(output.contentType, output.content.join(''))
                    }
                }
            } else {
                outputs.forEach(o => {
                    this.addOutput(o.contentType, o.content.join(''))
                })
            }
        }
        handleOutput(outputHandler.state);
        outputHandler.addObserver(handleOutput);
    }

    private displayResult(result: ResultValue | ClientResult) {
        if (result instanceof ResultValue) {
            // clear results
            this.resultTabs.innerHTML = '';

            if (result.name !== "Out" && result.reprs.length > 1) {
                // TODO: hover for result text?
                //       Note: tried a "content widget" to bring up the value inspector. It just kinda got in the way.
            } else if (result.reprs.length > 0) {
                let inspectIcon: TagElement<"button">[] = [];
                if (result.reprs.length > 1) {
                    inspectIcon = [
                        iconButton(['inspect'], 'Inspect', 'search', 'Inspect').click(
                            evt => {
                                this.dispatcher.showValueInspector(result)
                            }
                        )
                    ]
                }

                const outLabel = div(['out-ident', 'with-reprs'], [...inspectIcon, 'Out:']);
                this.cellResultMargin.innerHTML = '';
                this.cellResultMargin.appendChild(outLabel);

                this.displayRepr(result).then(display => {
                    const [mime, content] = display;
                    const [mimeType, args] = parseContentType(mime);
                    this.buildOutput(mime, args, content).then((el: MIMEElement) => {
                        this.resultTabs.appendChild(el);
                        el.dispatchEvent(new CustomEvent('becameVisible'));
                        this.cellOutputTools.classList.add('output');
                    })
                })
            }
        } else {
            this.cellOutputTools.classList.add('output');
            this.resultTabs.innerHTML = '';
            this.clearOutput();
            result.display(this.cellOutputDisplay);
        }
    }

    private clearResults() {
        this.resultTabs.innerHTML = '';
        this.cellResultMargin.innerHTML = '';
    }

    private displayRepr(result: ResultValue): Promise<[string, string | DocumentFragment]> {
        // We're searching for the best MIME type and representation for this result by going in order of most to least
        // useful (kind of arbitrarily defined...)
        // TODO: make this smarter
        // TODO: for lazy data repr, inform that it can't be displayed immediately

        let index = -1;

        // First, check to see if there's a special DataRepr or StreamingDataRepr
        index = result.reprs.findIndex(repr => repr instanceof DataRepr);
        if (index >= 0) {
            return monaco.editor.colorize(result.typeName, "scala", {}).then(typeHTML => {
                const dataRepr = result.reprs[index] as DataRepr;
                const frag = document.createDocumentFragment();
                const resultType = span(['result-type'], []).attr("data-lang" as any, "scala");
                resultType.innerHTML = typeHTML;
                frag.appendChild(div([], [
                    h4(['result-name-and-type'], [span(['result-name'], [result.name]), ': ', resultType]),
                    displayData(dataRepr.dataType.decodeBuffer(new DataReader(dataRepr.data)), undefined, 1)
                ]));
                return ["text/html", frag];
            })
        }

        index = result.reprs.findIndex(repr => repr instanceof StreamingDataRepr);
        if (index >= 0) {
            const repr = result.reprs[index] as StreamingDataRepr;
            // surprisingly using monaco.editor.colorizeElement breaks the theme of the whole app! WAT?
            return monaco.editor.colorize(result.typeName, this.cellState.state.language, {}).then(typeHTML => {
                const frag = document.createDocumentFragment();
                const resultType = span(['result-type'], []).attr("data-lang" as any, "scala");
                resultType.innerHTML = typeHTML;
                // Why do they put a <br> in there?
                [...resultType.getElementsByTagName("br")].forEach(br => {
                    br?.parentNode?.removeChild(br)
                });

                const el = div([], [
                    h4(['result-name-and-type'], [
                        span(['result-name'], [result.name]), ': ', resultType,
                        iconButton(['view-data'], 'View data', 'table', '[View]')
                            .click(_ => this.dispatcher.showValueInspector(result, 'table')),
                        repr.dataType instanceof StructType
                            ? iconButton(['plot-data'], 'Plot data', 'chart-bar', '[Plot]')
                                .click(_ => {
                                    this.dispatcher.showValueInspector(result, 'plot')
                                })
                            : undefined
                    ]),
                    repr.dataType instanceof StructType ? displaySchema(repr.dataType) : undefined
                ]);
                frag.appendChild(el);
                return ["text/html", frag];
            })
        }

        const preferredMIME = result.preferredMIMERepr;
        if (preferredMIME) {
            return Promise.resolve(MIMERepr.unapply(preferredMIME));
        }

        // just give up and show some plaintext...
        return Promise.resolve(["text/plain", result.valueText]);
    }

    private setErrors(errors?: CompileErrors[]) {
        this.clearErrors()
        if (errors && errors.length > 0 && errors[0].reports.length > 0 ) {
            errors.forEach(error => {
                const reportInfos = error.reports;
                if (reportInfos.length > 0) {
                    this.cellOutputDisplay.classList.add('errors');
                    const compileError = div(
                        ['errors'],
                        reportInfos.map((report) => {
                            const severity = (['Info', 'Warning', 'Error'])[report.severity];
                            const el = blockquote(['error-report', severity], [
                                span(['severity'], [severity]),
                                span(['message'], [report.message]),
                                ' '
                            ]);

                            if (report.position) {
                                const lineNumber = linePosAt(this.cellState.state.content, report.position.point)
                                el.appendChild(span(['error-link'], [`(Line ${lineNumber})`]))
                            }

                            return el;
                        }));
                    if (this.cellErrorDisplay === undefined) {
                        this.cellErrorDisplay = compileError;
                        this.cellOutputDisplay.appendChild(this.cellErrorDisplay)
                    } else {
                        this.cellErrorDisplay.replaceWith(compileError)
                        this.cellErrorDisplay = compileError;
                    }
                }
            })
        }
    }

    setRuntimeError(error?: RuntimeError) {
        if (error) {
            const errorEl = ErrorEl.fromServerError(error.error, this.cellId)
            const runtimeError = div(['errors'], [blockquote(['error-report', 'Error'], [errorEl.el])]).click(e => e.stopPropagation());
            if (this.cellErrorDisplay === undefined) {
                this.cellErrorDisplay = runtimeError;
                this.cellOutputDisplay.appendChild(this.cellErrorDisplay)
            } else {
                this.cellErrorDisplay.replaceWith(runtimeError)
                this.cellErrorDisplay = runtimeError;
            }
        } else {
            this.clearErrors()
        }
    }

    clearOutput() {
        this.clearErrors();
        [...this.cellOutputDisplay.children].forEach(child => this.cellOutputDisplay.removeChild(child));
        this.cellOutputDisplay.innerHTML = "";
        this.stdOutEl = null;
        this.stdOutDetails = null;
        if (this.copyOutputButton)
            this.copyOutputButton.style.display = 'none';
    }

    private clearErrors() {
        if (this.cellErrorDisplay) {
            this.cellOutputDisplay.removeChild(this.cellErrorDisplay)
        }
        this.cellErrorDisplay = undefined;
    }

    private buildOutput(mimeType: string, args: Record<string, string>, content: string | DocumentFragment): Promise<HTMLElement> {
        return displayContent(mimeType, content, args).then(
            (result: TagElement<any>) => mimeEl(mimeType, args, result).listener('becameVisible', () => result.dispatchEvent(new CustomEvent('becameVisible')))
        ).catch(function(err: any) {
            return div(['output'], err);
        });
    }

    private addOutput(contentType: string, content: string) {
        const [mimeType, args] = parseContentType(contentType);
        this.cellOutputDisplay.classList.add('output');

        if (this.copyOutputButton)
            this.copyOutputButton.style.display = "unset";

        if (mimeType === 'text/plain' && args.rel === 'stdout') {
            // first, strip ANSI control codes
            // TODO: we probably want to parse & render the colors, but it would complicate things at the moment
            //       given that the folding logic relies on text nodes and that would require using elements
            content = content.replace(/\u001b\[\d+m/g, '');


            // if there are too many lines, fold some
            const lines = content.split(/\n/g);


            if (! this.stdOutEl?.parentNode) {
                this.stdOutEl = mimeEl(mimeType, args, "");
                this.stdOutLines = lines.length;
                this.cellOutputDisplay.appendChild(this.stdOutEl);
            } else {
                this.stdOutLines += lines.length - 1;
            }

            if (this.stdOutLines > 12) { // TODO: user-configurable number?

                const splitAtLine = (textNode: Text, line: number) => {
                    const lf = /\n/g;
                    const text = textNode.nodeValue || "";
                    let counted = 1;
                    let splitPos = 0;
                    while (counted < line) {
                        counted++;
                        const match = lf.exec(text);
                        if (match === null) {
                            return null; // TODO: What do we do if this happens?
                        }
                        splitPos = match.index + 1;
                    }
                    return textNode.splitText(splitPos);
                };

                // fold all but the first 5 and last 5 lines into an expandable thingy
                const numHiddenLines = this.stdOutLines - 11;
                if (! this.stdOutDetails?.parentNode) {
                    this.stdOutDetails = tag('details', [], {}, [
                        tag('summary', [], {}, [span([], '')])
                    ]);

                    // collapse into single node
                    this.stdOutEl.normalize();
                    // split the existing text node into first 5 lines and the rest
                    let textNode = this.stdOutEl.childNodes[0] as Text;
                    if (!textNode) {
                        textNode = document.createTextNode(content);
                        this.stdOutEl.appendChild(textNode);
                    } else {
                        // add the current content to the text node before folding
                        textNode.nodeValue += content;
                    }
                    const hidden = splitAtLine(textNode, 6);
                    if (hidden) {
                        const after = splitAtLine(hidden, numHiddenLines);

                        this.stdOutDetails.appendChild(hidden);
                        this.stdOutEl.insertBefore(this.stdOutDetails, after);
                    }
                } else {
                    const textNode = this.stdOutDetails.nextSibling! as Text;
                    textNode.nodeValue += content;
                    const after = splitAtLine(textNode, lines.length);
                    if (after) {
                        this.stdOutDetails.appendChild(textNode);
                        this.stdOutEl.appendChild(after);
                    }
                }
                // update summary
                this.stdOutDetails.querySelector('summary span')!.setAttribute('line-count', numHiddenLines.toString());
            } else {
                // no folding (yet) - append to the existing stdout container
                this.stdOutEl.appendChild(document.createTextNode(content));
            }

            // collapse the adjacent text nodes
            this.stdOutEl.normalize();

            // handle carriage returns in the last text node – they erase back to the start of the line
            const lastTextNode = [...this.stdOutEl.childNodes].filter(node => node.nodeType === 3).pop();
            if (lastTextNode) {
                const eat = /^(?:.|\r)+\r(.*)$/gm; // remove everything before the last CR in each line
                lastTextNode.nodeValue = lastTextNode.nodeValue!.replace(eat, '$1');
            }

        } else {
            this.buildOutput(mimeType, args, content).then((el: MIMEElement) => {
                this.cellOutputDisplay.appendChild(el);
                el.dispatchEvent(new CustomEvent('becameVisible'));
                // <script> tags won't be executed when they come in through `innerHTML`. So take them out, clone them, and
                // insert them as DOM nodes instead
                const scripts = el.querySelectorAll('script');
                scripts.forEach(script => {
                    const clone = document.createElement('script');
                    while (script.childNodes.length > 0) {
                        clone.appendChild(script.removeChild(script.childNodes[0]));
                    }
                    [...script.attributes].forEach(attr => clone.setAttribute(attr.name, attr.value));
                    script.replaceWith(clone);
                });
            })
        }
    }
}


export class TextCell extends Cell {
    private editor: RichTextEditor;
    private lastContent: string;
    private listeners: [string, (evt: Event) => void][];

    constructor(dispatcher: NotebookMessageDispatcher, notebookState: NotebookStateHandler, stateHandler: StateHandler<CellState>, private path: string) {
        super(dispatcher, notebookState, stateHandler)

        const editorEl = div(['cell-input-editor', 'markdown-body'], [])

        const content = stateHandler.state.content;
        this.editor = new RichTextEditor(editorEl, content)
        this.lastContent = content;

        this.el = div(['cell-container', 'text-cell'], [
            div(['cell-input'], [editorEl])
        ])

        this.listeners = [
            ['focus', () => {
                this.doSelect();
            }],
            ['blur', () => {
                this.doDeselect();
            }],
            ['keydown', (evt: KeyboardEvent) => this.onKeyDown(evt)],
            ['input', (evt: KeyboardEvent) => this.onInput()]
        ]
        this.listeners.forEach(([k, fn]) => {
            this.editor.element.addEventListener(k, fn);
        })

        this.onDispose.then(() => {
            this.listeners.forEach(([k, fn]) => {
                this.editor.element.removeEventListener(k, fn)
            })
        })
    }

    // not private because it is also used by latex-editor
    onInput() {
        const newContent = this.editor.markdownContent;
        const edits: ContentEdit[] = diffEdits(this.lastContent, newContent)
        this.lastContent = newContent;

        if (edits.length > 0) {
            //console.log(edits);
            this.cellState.updateField("content", () => editString(edits))
        }
    }

    // Note: lines in contenteditable are inherently weird, don't rely on this for anything aside from beginning and end
    getPosition() {
        // get selection
        const selection = document.getSelection()!;
        // ok, now we just care about the current cursor location
        let selectedNode = selection.focusNode;
        let selectionCol = selection.focusOffset;
        if (selectedNode === this.editor.element) { // this means we need to find the selected node using the offset
            selectedNode = this.editor.element.childNodes[selectionCol];
            selectionCol = 0;
        }
        // ok, now which line number?
        let selectionLineNum = -1;
        const contentNodes = this.editor.contentNodes;
        contentNodes.forEach((node, idx) => {
            if (node === selectedNode || node.contains(selectedNode)) {
                selectionLineNum = idx;
            }
        });
        return {
            lineNumber: selectionLineNum + 1, // lines start at 1 like Monaco
            column: selectionCol
        };
    }

    getRange() {
        const contentLines = this.editor.contentNodes

        const lastLine = contentLines[contentLines.length - 1]?.textContent || "";

        return {
            startLineNumber: 1, // start at 1 like Monaco
            startColumn: 0,
            endLineNumber: contentLines.length,
            endColumn: lastLine.length
        };

    }

    getCurrentSelection() {
        return document.getSelection()!.toString()
    }

    protected keyAction(key: string, pos: IPosition, range: IRange, selection: string) {
        return matchS<boolean>(key)
            .when("MoveUp", () => {
                if (!selection && pos.lineNumber <= range.startLineNumber && pos.column <= range.startColumn) {
                    this.notebookState.selectCell(this.id, {relative: "above", editing: true})
                }
            })
            .when("MoveUpK", () => {
                // do nothing
            })
            .when("MoveDown", () => {
                if (!selection && pos.lineNumber >= range.endLineNumber && pos.column >= range.endColumn) {
                    this.notebookState.selectCell(this.id, {relative: "below", editing: true})
                }
            })
            .when("MoveDownJ", () => {
                // do nothing
            })
            .otherwise(() => super.keyAction(key, pos, range, selection)) ?? undefined
    }

    protected onSelected() {
        super.onSelected()
        this.editor.focus()
    }

    setDisabled(disabled: boolean) {
        this.editor.disabled = disabled
    }
}


export class VizCell extends Cell {

    private editor: VizSelector;
    private editorEl: TagElement<'div'>;
    private cellInputTools: TagElement<'div'>;
    private execDurationUpdater?: number;
    private viz: Viz;
    private cellOutput: CodeCellOutput;

    private valueName: string;
    private resultValue?: ResultValue;
    private previousViews: Record<string, [Viz, Output | ClientResult]> = {};

    constructor(dispatcher: NotebookMessageDispatcher, _notebookState: NotebookStateHandler, _cellState: StateHandler<CellState>, private path: string) {
        super(dispatcher, _notebookState, _cellState);
        const cellState = this.cellState;
        const notebookState = this.notebookState;

        const initialViz = parseMaybeViz(this.cellState.state.content);
        if (isViz(initialViz)) {
            this.viz = initialViz;
            this.valueName = this.viz.value;
        } else if (initialViz && initialViz.value) {
            this.valueName = initialViz.value;
        } else {
            throw new window.Error("No value defined for viz cell");
        }


        this.editorEl = div(['viz-selector', 'loading'], 'Notebook is loading...');

        if (cellState.state.output.length > 0) {
            this.previousViews[this.viz.type] = [this.viz, cellState.state.output[0]];
        }

        // TODO: extract the common stuff with CodeCell

        const execInfoEl = div(["exec-info"], []);

        this.cellOutput = new CodeCellOutput(dispatcher, cellState, this.cellId, cellState.view("compileErrors"), cellState.view("runtimeError"));

        // after the cell is run, cache the viz and result and hide input
        cellState.view('results').addObserver(results => {
            const result = findInstance(results, ClientResult);
            if (result) {
                const viz = deepCopy(this.viz);
                // don't cache a "preview" plot view, only a real one.
                if (viz.type !== 'plot' || result instanceof VegaClientResult) {
                    result.toOutput().then(output => this.previousViews[viz.type] = [viz, output]);
                }
            }
        }).disposeWith(this);

        this.el = div(['cell-container', this.state.language, 'code-cell'], [
            div(['cell-input'], [
                this.cellInputTools = div(['cell-input-tools'], [
                    iconButton(['run-cell'], 'Run this cell (only)', 'play', 'Run').click((evt) => {
                        this.hideCodeAfterSuccess();
                        dispatcher.runCells([this.state.id]);
                    }),
                    div(['cell-label'], [this.state.id.toString()]),
                    div(['value-name'], ['Inspecting ', span(['name'], [this.valueName])]),
                    execInfoEl,
                    div(["options"], [
                        button(['toggle-code'], {title: 'Show/Hide Code'}, ['{}']).click(evt => this.toggleCode()),
                    ])
                ]),
                this.editorEl
            ]),
            this.cellOutput.el
        ]);

        /**
         * Keep watching the available values, so the plot UI can be updated when the value changes.
         */
        const updateValues = (newValues: Record<string, ResultValue>) => {
            if (newValues && newValues[this.valueName] && newValues[this.valueName].live && newValues[this.valueName] !== this.resultValue) {
                this.setValue(newValues[this.valueName]);
                return true;
            }
            return false;
        }

        const watchValues = () => {
            this.notebookState.view("kernel").view("symbols").observeMapped(
                symbols => availableResultValues(symbols, this.notebookState.state.cellOrder, cellState.state.id),
                updateValues
            );

            this.notebookState.observeKey("cellOrder", (order, update) => updateValues(
                availableResultValues(this.notebookState.state.kernel.symbols, order, cellState.state.id)
            ));
        }

        if (notebookState.isLoading) {
            // wait until the notebook is done loading before populating the result, to make sure we have the result
            // and that it's the correct one.
            notebookState.loaded.then(() => {
                if (!updateValues(notebookState.availableValuesAt(cellState.state.id))) {
                    // notebook isn't live. We should wait for the value to become available.
                    // TODO: once we have metadata about which names a cell declares, we can be smarter about
                    //       exactly which cell to wait for. Right now, if the value was declared and then re-declared,
                    //       we'll get the first one (which could be bad). Alternatively, if we had stable cell IDs
                    //       (e.g. UUID) then the viz could refer to the stable source cell of the value being visualized.
                    if (this.editorEl.classList.contains('loading')) {
                        this.editorEl.innerHTML = `Waiting for value <code>${this.valueName}</code>...`;
                    }
                }
                watchValues();
            })
        } else {
            // If notebook is live & kernel is active, we should have the value right now.
            updateValues(notebookState.availableValuesAt(cellState.state.id));
            watchValues();
        }

        // watch metadata to show/hide code/output
        // TODO: this is duplicated from CodeCell; should extract a common base for code-like cells
        const updateMetadata = (metadata: CellMetadata) => {
            if (metadata.hideSource) {
                this.el.classList.add("hide-code")
            } else {
                this.el.classList.remove("hide-code");
                this.layout();
            }

            if (metadata.hideOutput) {
                this.el.classList.add("hide-output");
            } else {
                this.el.classList.remove("hide-output");
            }

            if (metadata.executionInfo) {
                this.setExecutionInfo(execInfoEl, metadata.executionInfo)
            }
        }
        updateMetadata(this.state.metadata);
        cellState.view("metadata").addObserver(metadata => updateMetadata(metadata));

        // Watch errors in order to
    }

    private hideCodeAfterSuccess(): void {
        const obs = this.cellState.observeKey("error", error => {
            obs.dispose()
            if (!error && this.cellState.state.results.length) {
                this.toggleCode(true);
            }
        });
    }

    private setValue(value: ResultValue): void {
        this.resultValue = value;
        this.viz = this.viz || parseMaybeViz(this.cellState.state.content);
        if (!isViz(this.viz)) {
            this.updateViz(this.selectDefaultViz(this.resultValue));
            this.valueName = this.viz!.value;
        }

        if (this.editor) {
            this.editor.tryDispose();
        }

        const editor = this.editor = new VizSelector(this.valueName, this.resultValue, this.dispatcher, this.notebookState, deepCopy(this.viz));

        // handle external edits
        this.cellState.view("content").addObserver((content, result, src) => {
            if (src !== this) {
                const newViz = parseMaybeViz(content);
                if (isViz(newViz)) {
                    editor.currentViz = newViz;
                }
            }
        });

        this.editor.onChange(viz => this.updateViz(viz));

        if (this.editorEl.parentNode) {
            this.editorEl.parentNode.replaceChild(this.editor.el, this.editorEl);
        }
        this.editorEl = this.editor.el;

        if (!this.cellState.state.output.length || this.viz.type !== 'plot') {
            const result = this.vizResult(this.viz);
            if (result) {
                this.previousViews[this.viz.type] = [this.viz, result];
                this.dispatcher.setCellOutput(this.cellState.state.id, result);
            }
        }
    }

    private selectDefaultViz(resultValue: ResultValue): Viz {
        // select the default viz for the given result value
        // TODO: this should be preference-driven
        return match(resultValue.preferredRepr).typed<Viz>()
            .whenInstance(StreamingDataRepr, _ => ({ type: "schema", value: resultValue.name }))
            .whenInstance(DataRepr, _ => ({ type: "data", value: resultValue.name }))
            .whenInstance(MIMERepr, repr => ({ type: "mime", mimeType: repr.mimeType, value: resultValue.name }))
            // TODO: viz handling for lazy & updating
            .otherwise({ type: "string", value: resultValue.name })
    }

    private updateViz(viz: Viz) {
        const newCode = saveViz(viz);
        const oldViz = this.viz;
        const edits = diffEdits(this.cellState.state.content, newCode);
        if (edits.length > 0) {
            this.viz = deepCopy(viz);
            const cellId = this.cellState.state.id;
            this.cellState.updateField("content", () => editString(edits), this);
            if (this.previousViews[viz.type] && deepEquals(this.previousViews[viz.type][0], viz)) {
                const result = this.previousViews[viz.type][1];
                this.cellOutput.clearOutput();
                this.dispatcher.setCellOutput(cellId, result);
            } else if (this.resultValue) {
                const result = this.vizResult(viz);

                if (result) {
                    this.cellOutput.clearOutput();
                    this.dispatcher.setCellOutput(cellId, result);
                } else if (viz.type !== oldViz?.type) {
                    this.cellOutput.clearOutput();
                }
            }

        }
    }

    private vizResult(viz: Viz): ClientResult | undefined {
        try {
            switch (viz.type) {
                case "table": return new MIMEClientResult(new MIMERepr("text/html", this.editor.tableHTML));
                case "plot": return undefined;
                default:
                    return collectInstances(
                        VizInterpreter.interpret(saveViz(viz), cellContext(this.notebookState, this.dispatcher, this.cellState.state.id)),
                        ClientResult)[0];
            }
        } catch (err) {
            console.log("error in vizResult", err)
        }
        return undefined;
    }

    protected getCurrentSelection(): string {
        return "";
    }

    protected getPosition(): IPosition {
        // plots don't really have a position.
        return {
            lineNumber: 0,
            column: 0
        };
    }

    protected getRange(): IRange {
        // plots don't really have a range
        return {
            startLineNumber: 0,
            startColumn: 0,
            endLineNumber: 0,
            endColumn: 0
        };
    }

    setDisabled(disabled: boolean): void {
        if (this.editor)
            this.editor.disabled = disabled;
    }

    private toggleCode(hide?: boolean) {
        this.cellState.updateField("metadata", meta => setValue(meta.copy({hideSource: hide ?? !meta.hideSource})));
    }

    private setExecutionInfo(el: TagElement<"div">, executionInfo: ExecutionInfo) {
        const start = new Date(Number(executionInfo.startTs));
        // clear display
        el.innerHTML = '';
        window.clearInterval(this.execDurationUpdater);
        delete this.execDurationUpdater;

        // populate display
        el.appendChild(span(['exec-start'], [start.toLocaleString("en-US", {timeZoneName: "short"})]));
        el.classList.add('output');

        if (this.state.running || executionInfo.endTs) {
            const endTs = executionInfo.endTs ?? Date.now();
            const duration = Number(endTs) - Number(executionInfo.startTs);
            el.appendChild(span(['exec-duration'], [prettyDuration(duration)]));

            if (executionInfo.endTs === undefined || executionInfo.endTs === null) {
                // update exec info every so often
                if (this.execDurationUpdater === undefined) {
                    this.execDurationUpdater = window.setInterval(() => this.setExecutionInfo(el, executionInfo), 333)
                }
            }
        }
    }

}<|MERGE_RESOLUTION|>--- conflicted
+++ resolved
@@ -392,12 +392,8 @@
     }
 
     protected onSelected() {
-<<<<<<< HEAD
         this.addCellClass("active");
-=======
-        this.el?.classList.add("active");
         if (document.activeElement instanceof HTMLElement) document.activeElement.blur()
->>>>>>> c8cbe310
         this.el?.focus()
         this.scroll()
         if (!document.location.hash.includes(this.cellId)) {
