'use strict';

import {
<<<<<<< HEAD
    DataReader, DataWriter, Codec, combined, arrayCodec, discriminated, optional, mapCodec, bufferCodec,
    str, shortStr, tinyStr, uint8, uint16, int32, uint32, bool
=======
    DataReader, DataWriter, Codec, combined, arrayCodec, discriminated, optional, mapCodec,
    str, shortStr, tinyStr, uint8, uint16, int16, int32, uint32, bool
>>>>>>> b4dc594b
} from './codec.js'

import { Result, KernelErrorWithCause } from './result.js'

export class Message {
    static decode(data) {
        return Codec.decode(Message.codec, data);
    }

    static encode(msg) {
        return Codec.encode(Message.codec, msg);
    }

    encode() {
        return Message.encode(this);
    }
}

export class Error extends Message {
    static get msgTypeId() { return 0; }

    static unapply(inst) {
        return [inst.code, inst.error];
    }

    constructor(code, error) {
        super(code, error);
        this.code = code;
        this.error = error;
        Object.freeze(this);
    }
}

Error.codec = combined(uint16, KernelErrorWithCause.codec).to(Error);

export class LoadNotebook extends Message {
    static get msgTypeId() { return 1; }

    static unapply(inst) {
        return [inst.path];
    }

    constructor(path) {
        super(path);
        this.path = path;
        Object.freeze(this);
    }
}

LoadNotebook.codec = combined(shortStr).to(LoadNotebook);

export class CellMetadata {
    static unapply(inst) {
        return [inst.disableRun, inst.hideSource, inst.hideOutput];
    }

    constructor(disableRun, hideSource, hideOutput) {
        this.disableRun = disableRun;
        this.hideSource = hideSource;
        this.hideOutput = hideOutput;
        Object.freeze(this);
    }
}

CellMetadata.codec = combined(bool, bool, bool).to(CellMetadata);

export class NotebookCell {
    static unapply(inst) {
        return [inst.id, inst.language, inst.content, inst.results, inst.metadata];
    }

    constructor(id, language, content, results, metadata) {
        this.id = id;
        this.language = language;
        this.content = content || '';
        this.results = results || [];
        this.metadata = metadata || new CellMetadata(false, false, false);
        Object.freeze(this);
    }
}

NotebookCell.codec = combined(int16, tinyStr, str, arrayCodec(int16, Result.codec), CellMetadata.codec).to(NotebookCell);

export class RepositoryConfig {

}

export class IvyRepository extends RepositoryConfig {
    static unapply(inst) {
        return [inst.base, inst.artifactPattern, inst.metadataPattern, inst.changing];
    }

    static get msgTypeId() { return 0; }

    constructor(base, artifactPattern, metadataPattern, changing) {
        super();
        this.base = base;
        this.artifactPattern = artifactPattern;
        this.metadataPattern = metadataPattern;
        this.changing = changing;
        Object.freeze(this);
    }
}

IvyRepository.codec = combined(str, optional(str), optional(str), optional(bool)).to(IvyRepository);

export class MavenRepository extends RepositoryConfig {
    static unapply(inst) {
        return [inst.base, inst.changing];
    }

    static get msgTypeId() { return 1; }

    constructor(base, changing) {
        super();
        this.base = base;
        this.changing = changing;
    }
}

MavenRepository.codec = combined(str, optional(bool)).to(MavenRepository);

RepositoryConfig.codecs = [
    IvyRepository,  // 0
    MavenRepository // 1
];

RepositoryConfig.codec = discriminated(
    uint8,
    (msgTypeId) => RepositoryConfig.codecs[msgTypeId].codec,
    msg => msg.constructor.msgTypeId);

export class NotebookConfig {
    static unapply(inst) {
        return [inst.dependencies, inst.repositories];
    }

    constructor(dependencies, repositories) {
        this.dependencies = dependencies;
        this.repositories = repositories;
        Object.freeze(this);
    }

    static get default() {
        return new NotebookConfig([], []);
    }
}

NotebookConfig.codec = combined(
    optional(mapCodec(uint8, tinyStr, arrayCodec(uint8, tinyStr))),
    optional(arrayCodec(uint8, RepositoryConfig.codec))
).to(NotebookConfig);

export class NotebookCells extends Message {
    static get msgTypeId() { return 2; }

    static unapply(inst) {
        return [inst.path, inst.cells, inst.config];
    }

    constructor(path, cells, config) {
        super(path, cells);
        this.path = path;
        this.cells = cells;
        this.config = config;
        Object.freeze(this);
    }
}

NotebookCells.codec =
    combined(shortStr, arrayCodec(uint16, NotebookCell.codec), optional(NotebookConfig.codec)).to(NotebookCells);

export class RunCell extends Message {
    static get msgTypeId() { return 3; }

    static unapply(inst) {
        return [inst.notebook, inst.ids];
    }

    constructor(notebook, ids) {
        super(notebook, ids);
        this.notebook = notebook;
        this.ids = ids;
        Object.freeze(this);
    }
}

RunCell.codec = combined(shortStr, arrayCodec(uint16, uint16)).to(RunCell);

export class CellResult extends Message {
    static get msgTypeId() { return 4; }

    static unapply(inst) {
        return [inst.notebook, inst.id, inst.result]
    }

    constructor(notebook, id, result) {
        super(notebook, id, result);
        this.notebook = notebook;
        this.id = id;
        this.result = result;
        Object.freeze(this);
    }
}

CellResult.codec = combined(shortStr, int16, Result.codec).to(CellResult);


export class ContentEdit {

    // TODO: starting to think overhead of scala.js would have been worth it to avoid duplicating all this logic...
    static rebase(a, b) {
        if (a instanceof Insert && b instanceof Insert) {
            if (a.pos < b.pos || (a.pos === b.pos && (a.content.length < b.content.length || a.content < b.content))) {
                return [[a], [new Insert(b.pos + a.content.length, b.content)]];
            } else {
                return [[new Insert(a.pos + b.content.length, a.content)], [b]];
            }
        } else if (a instanceof Insert) {
            if (a.pos <= b.pos) {
                return [[a], [new Delete(b.pos + a.content.length, b.length)]];
            } else if (a.pos < b.pos + b.length) {
                const beforeLength = a.pos - b.pos;
                return [[new Insert(b.pos, a.content)], [new Delete(b.pos, beforeLength), new Delete(b.pos + a.content.length, b.length - beforeLength)]];
            } else {
                return [[new Insert(a.pos - b.length, a.content)], [b]]
            }
        } else if (b instanceof Insert) {
            if (b.pos <= a.pos) {
                return [[new Delete(a.pos + b.content.length, a.length)], [b]];
            } else if (b.pos < a.pos + a.length) {
                const beforeLength = b.pos - a.pos;
                return [[new Delete(a.pos, beforeLength), new Delete(a.pos + b.content.length, a.length - beforeLength)], [new Insert(a.pos, b.content)]];
            } else {
                return [[a], [new Insert(b.pos - a.length, b.content)]];
            }
        } else {
            if (a.pos + a.length <= b.pos) {
                return [[a], [new Delete(b.pos - a.length, b.length)]];
            } else if (b.pos + b.length <= a.pos) {
                return [[new Delete(a.pos - b.length, a.length)], [b]];
            } else if (b.pos >= a.pos && b.pos + b.length <= a.pos + a.length) {
                return [[new Delete(a.pos, a.length - b.length)], []];
            } else if (a.pos >= b.pos && a.pos + a.length <= b.pos + b.length) {
                return [[], [new Delete(b.pos, b.length - a.length)]];
            } else if (b.pos > a.pos) {
                const overlap = a.pos + a.length - b.pos;
                return [[new Delete(a.pos, a.length - overlap)], [new Delete(a.pos, b.length - overlap)]];
            } else {
                const overlap = b.pos + b.length - b.pos;
                return [[new Delete(b.pos, a.length - overlap)], [new Delete(b.pos, b.length - overlap)]];
            }
        }
    }

    static rebaseAll(edit, edits) {
        const rebasedOther = [];
        let rebasedEdit = [edit];
        edits.forEach((b) => {
            let bs = [b];
            rebasedEdit = rebasedEdit.flatMap((a) => {
               if (bs.length === 0) return a;
               if (bs.length === 1) {
                   const rebased = ContentEdit.rebase(a, bs[0]);
                   bs = rebased[1];
                   return rebased[0];
               } else {
                   const rebased = ContentEdit.rebaseAll(a, bs);
                   bs = rebased[1];
                   return rebased[0];
               }
            });
            rebasedOther.push(...bs);
        });
        return [rebasedEdit, rebasedOther];
    }

    // port of ContentEdits#rebase, since there's no ContentEdits class here
    static rebaseEdits(edits1, edits2) {
        const result = [];
        let otherEdits = edits2;
        edits1.forEach((edit) => {
            const rebased = ContentEdit.rebaseAll(edit, otherEdits);
            result.push(...rebased[0]);
            otherEdits = rebased[1];
        });
        return result;
    }

    isEmpty() {
        return false;
    }

}

export class Insert extends ContentEdit {
    static get msgTypeId() { return 0; }

    static unapply(inst) {
        return [inst.pos, inst.content];
    }

    constructor(pos, content) {
        super(pos, content);
        this.pos = pos;
        this.content = content;
        Object.freeze(this);
    }

    isEmpty() {
        return this.content.length === 0;
    }
}

Insert.codec = combined(int32, str).to(Insert);

export class Delete extends ContentEdit {
    static get msgTypeId() { return 1; }

    static unapply(inst) {
        return [inst.pos, inst.length];
    }

    constructor(pos, length) {
        super(pos, length);
        this.pos = pos;
        this.length = length;
        Object.freeze(this)
    }

    isEmpty() {
        return this.length === 0;
    }
}

Delete.codec = combined(int32, int32).to(Delete);

ContentEdit.codecs = [Insert, Delete];

ContentEdit.codec = discriminated(
    uint8,
    msgTypeId => ContentEdit.codecs[msgTypeId].codec,
    msg => msg.constructor.msgTypeId
);

export class UpdateCell extends Message {
    static get msgTypeId() { return 5; }

    static unapply(inst) {
        return [inst.notebook, inst.globalVersion, inst.localVersion, inst.id, inst.edits];
    }

    constructor(notebook, globalVersion, localVersion, id, edits) {
        super(notebook, globalVersion, localVersion, id, edits);
        this.notebook = notebook;
        this.globalVersion = globalVersion;
        this.localVersion = localVersion;
        this.id = id;
        this.edits = edits;
        Object.freeze(this);
    }
}

UpdateCell.codec = combined(shortStr, uint32, uint32, int16, arrayCodec(uint16, ContentEdit.codec)).to(UpdateCell);

export class InsertCell extends Message {
    static get msgTypeId() { return 6; }

    static unapply(inst) {
        return [inst.notebook, inst.globalVersion, inst.localVersion, inst.cell, inst.after];
    }

    constructor(notebook, globalVersion, localVersion, cell, after) {
        super(notebook, globalVersion, localVersion, cell, after);
        this.notebook = notebook;
        this.globalVersion = globalVersion;
        this.localVersion = localVersion;
        this.cell = cell;
        this.after = after;
        Object.freeze(this);
    }
}

InsertCell.codec = combined(shortStr, uint32, uint32, NotebookCell.codec, int16).to(InsertCell);

export class ParamInfo {
    static unapply(inst) {
        return [inst.name, inst.type];
    }

    constructor(name, type) {
        this.name = name;
        this.type = type;
        Object.freeze(this);
    }
}

ParamInfo.codec = combined(tinyStr, shortStr).to(ParamInfo);

export class CompletionCandidate {
    static unapply(inst) {
        return [inst.name, inst.typeParams, inst.params, inst.type, inst.completionType];
    }

    constructor(name, typeParams, params, type, completionType) {
        this.name = name;
        this.typeParams = typeParams;
        this.params = params;
        this.type = type;
        this.completionType = completionType;
        Object.freeze(this);
    }
}

CompletionCandidate.codec =
    combined(tinyStr, arrayCodec(uint8, tinyStr), arrayCodec(uint8, arrayCodec(uint8, ParamInfo.codec)), shortStr, uint8).to(CompletionCandidate);

export class CompletionsAt extends Message {
    static get msgTypeId() { return 7; }

    static unapply(inst) {
        return [inst.notebook, inst.id, inst.pos, inst.completions];
    }

    constructor(notebook, id, pos, completions) {
        super(notebook, id, pos);
        this.notebook = notebook;
        this.id = id;
        this.pos = pos;
        this.completions = completions;
        Object.freeze(this);
    }
}

CompletionsAt.codec =
    combined(shortStr, int16, int32, arrayCodec(uint16, CompletionCandidate.codec)).to(CompletionsAt);

export class ParameterHint {
    static unapply(inst) {
        return [inst.name, inst.typeName, inst.docString];
    }

    constructor(name, typeName, docString) {
        this.name = name;
        this.typeName = typeName;
        this.docString = docString;
        Object.freeze(this);
    }
}

ParameterHint.codec = combined(tinyStr, tinyStr, optional(shortStr)).to(ParameterHint);

export class ParameterHints {
    static unapply(inst) {
        return [inst.name, inst.docString, inst.parameters];
    }

    constructor(name, docString, parameters) {
        this.name = name;
        this.docString = docString;
        this.parameters = parameters;
        Object.freeze(this);
    }
}

ParameterHints.codec = combined(tinyStr, optional(shortStr), arrayCodec(uint8, ParameterHint.codec)).to(ParameterHints);

export class Signatures {
    static unapply(inst) {
        return [inst.hints, inst.activeSignature, inst.activeParameter];
    }

    constructor(hints, activeSignature, activeParameter) {
        this.hints = hints;
        this.activeSignature = activeSignature;
        this.activeParameter = activeParameter;
        Object.freeze(this);
    }
}

Signatures.codec = combined(arrayCodec(uint8, ParameterHints.codec), uint8, uint8).to(Signatures);

export class ParametersAt extends Message {
    static get msgTypeId() { return 8; }

    static unapply(inst) {
        return [inst.notebook, inst.id, inst.pos, inst.signatures];
    }

    constructor(notebook, id, pos, signatures) {
        super(notebook, id, pos, signatures);
        this.notebook = notebook;
        this.id = id;
        this.pos = pos;
        this.signatures = signatures;
        Object.freeze(this);
    }
}

ParametersAt.codec = combined(shortStr, int16, int32, optional(Signatures.codec)).to(ParametersAt);

export class KernelStatusUpdate {
   constructor() {

   }
}

export class SymbolInfo {
    static unapply(inst) {
        return [inst.name, inst.typeName, inst.valueText, inst.availableViews];
    }

    constructor(name, typeName, valueText, availableViews) {
        this.name = name;
        this.typeName = typeName;
        this.valueText = valueText;
        this.availableViews = availableViews;
        Object.freeze(this);
    }
}

SymbolInfo.codec = combined(tinyStr, tinyStr, tinyStr, arrayCodec(uint8, tinyStr)).to(SymbolInfo);

export class UpdatedSymbols extends KernelStatusUpdate {
    static get msgTypeId() { return 0; }

    static unapply(inst) {
        return [inst.newOrUpdated, inst.removed];
    }

    constructor(newOrUpdated, removed) {
        super(newOrUpdated, removed);
        this.newOrUpdated = newOrUpdated;
        this.removed = removed;
        Object.freeze(this);
    }
}

UpdatedSymbols.codec = combined(arrayCodec(uint8, SymbolInfo.codec), arrayCodec(uint8, tinyStr)).to(UpdatedSymbols);

export const TaskStatus = Object.freeze({
    Complete: 0,
    Running: 1,
    Queued: 2,
    Error: 3
});

export class TaskInfo {
    static unapply(inst) {
        return [inst.id, inst.label, inst.detail, inst.status, inst.progress];
    }

    constructor(id, label, detail, status, progress) {
        this.id = id;
        this.label = label;
        this.detail = detail;
        this.status = status;
        this.progress = progress;
        Object.freeze(this);
    }
}

TaskInfo.codec = combined(tinyStr, tinyStr, tinyStr, uint8, uint8).to(TaskInfo);

export class UpdatedTasks extends KernelStatusUpdate {
    static get msgTypeId() { return 1; }

    static unapply(inst) {
        return [inst.tasks];
    }

    constructor(tasks) {
        super(tasks);
        this.tasks = tasks;
        Object.freeze(this);
    }
}

UpdatedTasks.codec = combined(arrayCodec(uint8, TaskInfo.codec)).to(UpdatedTasks);

export class KernelBusyState extends KernelStatusUpdate {
    static get msgTypeId() { return 2; }

    static unapply(inst) {
        return [inst.busy, inst.alive];
    }

    constructor(busy, alive) {
        super(busy, alive);
        this.busy = busy;
        this.alive = alive;
        Object.freeze(this);
    }
}

KernelBusyState.codec = combined(bool, bool).to(KernelBusyState);

export class KernelInfo extends KernelStatusUpdate {
    static get msgTypeId() { return 3; }

    static unapply(inst) {
        return [inst.content];
    }

    constructor(content) {
        super(content);
        this.content = content;
        Object.freeze(this);
    }
}

KernelInfo.codec = combined(mapCodec(uint8, shortStr, str)).to(KernelInfo);

KernelStatusUpdate.codecs = [
    UpdatedSymbols,   // 0
    UpdatedTasks,     // 1
    KernelBusyState,  // 2
    KernelInfo,       // 3
];

KernelStatusUpdate.codec = discriminated(
    uint8,
    msgTypeId => KernelStatusUpdate.codecs[msgTypeId].codec,
    msg => msg.constructor.msgTypeId
);

export class KernelStatus extends Message {
    static get msgTypeId() { return 9; }
    static unapply(inst) {
        return [inst.path, inst.update];
    }

    constructor(path, update) {
        super(path, update);
        this.path = path;
        this.update = update;
        Object.freeze(this);
    }
}

KernelStatus.codec = combined(shortStr, KernelStatusUpdate.codec).to(KernelStatus);

export class UpdateConfig extends Message {
    static get msgTypeId() { return 10; }
    static unapply(inst) {
        return [inst.path, inst.globalVersion, inst.localVersion, inst.config];
    }

    constructor(path, globalVersion, localVersion, config) {
        super(path, globalVersion, localVersion, config);
        this.globalVersion = globalVersion;
        this.localVersion = localVersion;
        this.path = path;
        this.config = config;
        Object.freeze(this);
    }
}

UpdateConfig.codec = combined(shortStr, uint32, uint32, NotebookConfig.codec).to(UpdateConfig);

export class SetCellLanguage extends Message {
    static get msgTypeId() { return 11; }
    static unapply(inst) {
        return [inst.path, inst.globalVersion, inst.localVersion, inst.id, inst.language];
    }

    constructor(path, globalVersion, localVersion, id, language) {
        super(path, globalVersion, localVersion, id, language);
        this.path = path;
        this.globalVersion = globalVersion;
        this.localVersion = localVersion;
        this.id = id;
        this.language = language;
        Object.freeze(this);
    }
}

SetCellLanguage.codec = combined(shortStr, uint32, uint32, int16, tinyStr).to(SetCellLanguage);

export class StartKernel extends Message {
    static get msgTypeId() { return 12; }
    static unapply(inst) {
        return [inst.path, inst.level];
    }

    constructor(path, level) {
        super(path, level);
        this.path = path;
        this.level = level;
        Object.freeze(this);
    }

    static get NoRestart() { return 0; }
    static get WarmRestart() { return 1; }
    static get ColdRestart() { return 2; }
    static get Kill() { return 3; }
}

StartKernel.codec = combined(shortStr, uint8).to(StartKernel);

export class ListNotebooks extends Message {
    static get msgTypeId() { return 13; }
    static unapply(inst) {
        return [inst.notebooks];
    }

    constructor(notebooks) {
        super(notebooks);
        this.notebooks = notebooks;
        Object.freeze(this);
    }
}

ListNotebooks.codec = combined(arrayCodec(int32, shortStr)).to(ListNotebooks);

export class CreateNotebook extends Message {
    static get msgTypeId() { return 14; }
    static unapply(inst) {
        return [inst.path];
    }

    constructor(path) {
        super(path);
        this.path = path;
        Object.freeze(this);
    }
}

CreateNotebook.codec = combined(shortStr).to(CreateNotebook);

export class DeleteCell extends Message {
    static get msgTypeId() { return 15; }
    static unapply(inst) {
        return [inst.path, inst.globalVersion, inst.localVersion, inst.id];
    }

    constructor(path, globalVersion, localVersion, id) {
        super(path, globalVersion, localVersion, id);
        this.path = path;
        this.globalVersion = globalVersion;
        this.localVersion = localVersion;
        this.id = id;
        Object.freeze(this);
    }
}

DeleteCell.codec = combined(shortStr, uint32, uint32, int16).to(DeleteCell);

export class ServerHandshake extends Message {
    static get msgTypeId() { return 16; }
    static unapply(inst) {
        return [inst.interpreters];
    }

    constructor(interpreters) {
        super(interpreters);
        this.interpreters = interpreters;
        Object.freeze(this);
    }
}

ServerHandshake.codec = combined(mapCodec(uint8, tinyStr, tinyStr)).to(ServerHandshake);

export class HandleData extends Message {
    static get msgTypeId() { return 17; }
    static unapply(inst) {
        return [inst.path, inst.handleType, inst.handle, inst.count, inst.data];
    }

    constructor(path, handleType, handle, count, data) {
        super(path, handleType, handle, count, data);
        this.path = path;
        this.handleType = handleType;
        this.handle = handle;
        this.count = count;
        this.data = data;
        Object.freeze(this);
    }
}

HandleData.codec = combined(shortStr, uint8, int32, int32, arrayCodec(int32, bufferCodec)).to(HandleData);

Message.codecs = [
    Error,           // 0
    LoadNotebook,    // 1
    NotebookCells,   // 2
    RunCell,         // 3
    CellResult,      // 4
    UpdateCell,      // 5
    InsertCell,      // 6
    CompletionsAt,   // 7
    ParametersAt,    // 8
    KernelStatus,    // 9
    UpdateConfig,    // 10
    SetCellLanguage, // 11
    StartKernel,     // 12
    ListNotebooks,   // 13
    CreateNotebook,  // 14
    DeleteCell,      // 15
    ServerHandshake, // 16
    HandleData,      // 17
];


Message.codec = discriminated(
    uint8,
    (msgTypeId) => Message.codecs[msgTypeId].codec,
    (msg) => msg.constructor.msgTypeId
);

<|MERGE_RESOLUTION|>--- conflicted
+++ resolved
@@ -1,13 +1,8 @@
 'use strict';
 
 import {
-<<<<<<< HEAD
     DataReader, DataWriter, Codec, combined, arrayCodec, discriminated, optional, mapCodec, bufferCodec,
-    str, shortStr, tinyStr, uint8, uint16, int32, uint32, bool
-=======
-    DataReader, DataWriter, Codec, combined, arrayCodec, discriminated, optional, mapCodec,
     str, shortStr, tinyStr, uint8, uint16, int16, int32, uint32, bool
->>>>>>> b4dc594b
 } from './codec.js'
 
 import { Result, KernelErrorWithCause } from './result.js'
@@ -391,7 +386,7 @@
     }
 }
 
-InsertCell.codec = combined(shortStr, uint32, uint32, NotebookCell.codec, int16).to(InsertCell);
+InsertCell.codec = combined(shortStr, uint32, uint32, NotebookCell.codec, optional(int16)).to(InsertCell);
 
 export class ParamInfo {
     static unapply(inst) {
